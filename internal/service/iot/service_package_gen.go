// Code generated by internal/generate/servicepackage/main.go; DO NOT EDIT.

package iot

import (
	"context"
	"unique"

	"github.com/aws/aws-sdk-go-v2/aws"
	"github.com/aws/aws-sdk-go-v2/service/iot"
	"github.com/hashicorp/terraform-plugin-log/tflog"
	"github.com/hashicorp/terraform-provider-aws/internal/conns"
	inttypes "github.com/hashicorp/terraform-provider-aws/internal/types"
	"github.com/hashicorp/terraform-provider-aws/names"
)

type servicePackage struct{}

func (p *servicePackage) FrameworkDataSources(ctx context.Context) []*inttypes.ServicePackageFrameworkDataSource {
	return []*inttypes.ServicePackageFrameworkDataSource{}
}

func (p *servicePackage) FrameworkResources(ctx context.Context) []*inttypes.ServicePackageFrameworkResource {
	return []*inttypes.ServicePackageFrameworkResource{
		{
			Factory:  newResourceBillingGroup,
			TypeName: "aws_iot_billing_group",
			Name:     "Billing Group",
<<<<<<< HEAD
			Tags: &inttypes.ServicePackageResourceTags{
				IdentifierAttribute: names.AttrARN,
			},
			Region: &inttypes.ServicePackageResourceRegion{
				IsGlobal:          false,
				IsOverrideEnabled: false,
			},
=======
			Tags: unique.Make(types.ServicePackageResourceTags{
				IdentifierAttribute: names.AttrARN,
			}),
>>>>>>> 45438b17
		},
	}
}

func (p *servicePackage) SDKDataSources(ctx context.Context) []*inttypes.ServicePackageSDKDataSource {
	return []*inttypes.ServicePackageSDKDataSource{
		{
			Factory:  dataSourceEndpoint,
			TypeName: "aws_iot_endpoint",
			Name:     "Endpoint",
			Region: &inttypes.ServicePackageResourceRegion{
				IsGlobal:                      false,
				IsOverrideEnabled:             true,
				IsValidateOverrideInPartition: true,
			},
		},
		{
			Factory:  dataSourceRegistrationCode,
			TypeName: "aws_iot_registration_code",
			Name:     "Registration Code",
			Region: &inttypes.ServicePackageResourceRegion{
				IsGlobal:                      false,
				IsOverrideEnabled:             true,
				IsValidateOverrideInPartition: true,
			},
		},
	}
}

func (p *servicePackage) SDKResources(ctx context.Context) []*inttypes.ServicePackageSDKResource {
	return []*inttypes.ServicePackageSDKResource{
		{
			Factory:  resourceAuthorizer,
			TypeName: "aws_iot_authorizer",
			Name:     "Authorizer",
<<<<<<< HEAD
			Tags: &inttypes.ServicePackageResourceTags{
				IdentifierAttribute: names.AttrARN,
			},
			Region: &inttypes.ServicePackageResourceRegion{
				IsGlobal:                      false,
				IsOverrideEnabled:             true,
				IsValidateOverrideInPartition: true,
			},
=======
			Tags: unique.Make(types.ServicePackageResourceTags{
				IdentifierAttribute: names.AttrARN,
			}),
>>>>>>> 45438b17
		},
		{
			Factory:  resourceCACertificate,
			TypeName: "aws_iot_ca_certificate",
			Name:     "CA Certificate",
<<<<<<< HEAD
			Tags: &inttypes.ServicePackageResourceTags{
				IdentifierAttribute: names.AttrARN,
			},
			Region: &inttypes.ServicePackageResourceRegion{
				IsGlobal:                      false,
				IsOverrideEnabled:             true,
				IsValidateOverrideInPartition: true,
			},
=======
			Tags: unique.Make(types.ServicePackageResourceTags{
				IdentifierAttribute: names.AttrARN,
			}),
>>>>>>> 45438b17
		},
		{
			Factory:  resourceCertificate,
			TypeName: "aws_iot_certificate",
			Name:     "Certificate",
			Region: &inttypes.ServicePackageResourceRegion{
				IsGlobal:                      false,
				IsOverrideEnabled:             true,
				IsValidateOverrideInPartition: true,
			},
		},
		{
			Factory:  resourceDomainConfiguration,
			TypeName: "aws_iot_domain_configuration",
			Name:     "Domain Configuration",
<<<<<<< HEAD
			Tags: &inttypes.ServicePackageResourceTags{
				IdentifierAttribute: names.AttrARN,
			},
			Region: &inttypes.ServicePackageResourceRegion{
				IsGlobal:                      false,
				IsOverrideEnabled:             true,
				IsValidateOverrideInPartition: true,
			},
=======
			Tags: unique.Make(types.ServicePackageResourceTags{
				IdentifierAttribute: names.AttrARN,
			}),
>>>>>>> 45438b17
		},
		{
			Factory:  resourceEventConfigurations,
			TypeName: "aws_iot_event_configurations",
			Name:     "Event Configurations",
			Region: &inttypes.ServicePackageResourceRegion{
				IsGlobal:                      false,
				IsOverrideEnabled:             true,
				IsValidateOverrideInPartition: true,
			},
		},
		{
			Factory:  resourceIndexingConfiguration,
			TypeName: "aws_iot_indexing_configuration",
			Name:     "Indexing Configuration",
			Region: &inttypes.ServicePackageResourceRegion{
				IsGlobal:                      false,
				IsOverrideEnabled:             true,
				IsValidateOverrideInPartition: true,
			},
		},
		{
			Factory:  resourceLoggingOptions,
			TypeName: "aws_iot_logging_options",
			Name:     "Logging Options",
			Region: &inttypes.ServicePackageResourceRegion{
				IsGlobal:                      false,
				IsOverrideEnabled:             true,
				IsValidateOverrideInPartition: true,
			},
		},
		{
			Factory:  resourcePolicy,
			TypeName: "aws_iot_policy",
			Name:     "Policy",
<<<<<<< HEAD
			Tags: &inttypes.ServicePackageResourceTags{
				IdentifierAttribute: names.AttrARN,
			},
			Region: &inttypes.ServicePackageResourceRegion{
				IsGlobal:                      false,
				IsOverrideEnabled:             true,
				IsValidateOverrideInPartition: true,
			},
=======
			Tags: unique.Make(types.ServicePackageResourceTags{
				IdentifierAttribute: names.AttrARN,
			}),
>>>>>>> 45438b17
		},
		{
			Factory:  resourcePolicyAttachment,
			TypeName: "aws_iot_policy_attachment",
			Name:     "Policy Attachment",
			Region: &inttypes.ServicePackageResourceRegion{
				IsGlobal:                      false,
				IsOverrideEnabled:             true,
				IsValidateOverrideInPartition: true,
			},
		},
		{
			Factory:  resourceProvisioningTemplate,
			TypeName: "aws_iot_provisioning_template",
			Name:     "Provisioning Template",
<<<<<<< HEAD
			Tags: &inttypes.ServicePackageResourceTags{
				IdentifierAttribute: names.AttrARN,
			},
			Region: &inttypes.ServicePackageResourceRegion{
				IsGlobal:                      false,
				IsOverrideEnabled:             true,
				IsValidateOverrideInPartition: true,
			},
=======
			Tags: unique.Make(types.ServicePackageResourceTags{
				IdentifierAttribute: names.AttrARN,
			}),
>>>>>>> 45438b17
		},
		{
			Factory:  ResourceRoleAlias,
			TypeName: "aws_iot_role_alias",
			Name:     "Role Alias",
<<<<<<< HEAD
			Tags: &inttypes.ServicePackageResourceTags{
				IdentifierAttribute: names.AttrARN,
			},
			Region: &inttypes.ServicePackageResourceRegion{
				IsGlobal:                      false,
				IsOverrideEnabled:             true,
				IsValidateOverrideInPartition: true,
			},
=======
			Tags: unique.Make(types.ServicePackageResourceTags{
				IdentifierAttribute: names.AttrARN,
			}),
>>>>>>> 45438b17
		},
		{
			Factory:  resourceThing,
			TypeName: "aws_iot_thing",
			Name:     "Thing",
			Region: &inttypes.ServicePackageResourceRegion{
				IsGlobal:                      false,
				IsOverrideEnabled:             true,
				IsValidateOverrideInPartition: true,
			},
		},
		{
			Factory:  resourceThingGroup,
			TypeName: "aws_iot_thing_group",
			Name:     "Thing Group",
<<<<<<< HEAD
			Tags: &inttypes.ServicePackageResourceTags{
				IdentifierAttribute: names.AttrARN,
			},
			Region: &inttypes.ServicePackageResourceRegion{
				IsGlobal:                      false,
				IsOverrideEnabled:             true,
				IsValidateOverrideInPartition: true,
			},
=======
			Tags: unique.Make(types.ServicePackageResourceTags{
				IdentifierAttribute: names.AttrARN,
			}),
>>>>>>> 45438b17
		},
		{
			Factory:  resourceThingGroupMembership,
			TypeName: "aws_iot_thing_group_membership",
			Name:     "Thing Group Membership",
			Region: &inttypes.ServicePackageResourceRegion{
				IsGlobal:                      false,
				IsOverrideEnabled:             true,
				IsValidateOverrideInPartition: true,
			},
		},
		{
			Factory:  resourceThingPrincipalAttachment,
			TypeName: "aws_iot_thing_principal_attachment",
			Name:     "Thing Principal Attachment",
			Region: &inttypes.ServicePackageResourceRegion{
				IsGlobal:                      false,
				IsOverrideEnabled:             true,
				IsValidateOverrideInPartition: true,
			},
		},
		{
			Factory:  resourceThingType,
			TypeName: "aws_iot_thing_type",
			Name:     "Thing Type",
<<<<<<< HEAD
			Tags: &inttypes.ServicePackageResourceTags{
				IdentifierAttribute: names.AttrARN,
			},
			Region: &inttypes.ServicePackageResourceRegion{
				IsGlobal:                      false,
				IsOverrideEnabled:             true,
				IsValidateOverrideInPartition: true,
			},
=======
			Tags: unique.Make(types.ServicePackageResourceTags{
				IdentifierAttribute: names.AttrARN,
			}),
>>>>>>> 45438b17
		},
		{
			Factory:  resourceTopicRule,
			TypeName: "aws_iot_topic_rule",
			Name:     "Topic Rule",
<<<<<<< HEAD
			Tags: &inttypes.ServicePackageResourceTags{
				IdentifierAttribute: names.AttrARN,
			},
			Region: &inttypes.ServicePackageResourceRegion{
				IsGlobal:                      false,
				IsOverrideEnabled:             true,
				IsValidateOverrideInPartition: true,
			},
=======
			Tags: unique.Make(types.ServicePackageResourceTags{
				IdentifierAttribute: names.AttrARN,
			}),
>>>>>>> 45438b17
		},
		{
			Factory:  resourceTopicRuleDestination,
			TypeName: "aws_iot_topic_rule_destination",
			Name:     "Topic Rule Destination",
			Region: &inttypes.ServicePackageResourceRegion{
				IsGlobal:                      false,
				IsOverrideEnabled:             true,
				IsValidateOverrideInPartition: true,
			},
		},
	}
}

func (p *servicePackage) ServicePackageName() string {
	return names.IoT
}

// NewClient returns a new AWS SDK for Go v2 client for this service package's AWS API.
func (p *servicePackage) NewClient(ctx context.Context, config map[string]any) (*iot.Client, error) {
	cfg := *(config["aws_sdkv2_config"].(*aws.Config))
	optFns := []func(*iot.Options){
		iot.WithEndpointResolverV2(newEndpointResolverV2()),
		withBaseEndpoint(config[names.AttrEndpoint].(string)),
		func(o *iot.Options) {
			if region := config[names.AttrRegion].(string); o.Region != region {
				tflog.Info(ctx, "overriding provider-configured AWS API region", map[string]any{
					"service":         p.ServicePackageName(),
					"original_region": o.Region,
					"override_region": region,
				})
				o.Region = region
			}
		},
		withExtraOptions(ctx, p, config),
	}

	return iot.NewFromConfig(cfg, optFns...), nil
}

// withExtraOptions returns a functional option that allows this service package to specify extra API client options.
// This option is always called after any generated options.
func withExtraOptions(ctx context.Context, sp conns.ServicePackage, config map[string]any) func(*iot.Options) {
	if v, ok := sp.(interface {
		withExtraOptions(context.Context, map[string]any) []func(*iot.Options)
	}); ok {
		optFns := v.withExtraOptions(ctx, config)

		return func(o *iot.Options) {
			for _, optFn := range optFns {
				optFn(o)
			}
		}
	}

	return func(*iot.Options) {}
}

func ServicePackage(ctx context.Context) conns.ServicePackage {
	return &servicePackage{}
}<|MERGE_RESOLUTION|>--- conflicted
+++ resolved
@@ -26,19 +26,13 @@
 			Factory:  newResourceBillingGroup,
 			TypeName: "aws_iot_billing_group",
 			Name:     "Billing Group",
-<<<<<<< HEAD
-			Tags: &inttypes.ServicePackageResourceTags{
-				IdentifierAttribute: names.AttrARN,
-			},
+			Tags: unique.Make(inttypes.ServicePackageResourceTags{
+				IdentifierAttribute: names.AttrARN,
+			}),
 			Region: &inttypes.ServicePackageResourceRegion{
 				IsGlobal:          false,
 				IsOverrideEnabled: false,
 			},
-=======
-			Tags: unique.Make(types.ServicePackageResourceTags{
-				IdentifierAttribute: names.AttrARN,
-			}),
->>>>>>> 45438b17
 		},
 	}
 }
@@ -74,39 +68,27 @@
 			Factory:  resourceAuthorizer,
 			TypeName: "aws_iot_authorizer",
 			Name:     "Authorizer",
-<<<<<<< HEAD
-			Tags: &inttypes.ServicePackageResourceTags{
-				IdentifierAttribute: names.AttrARN,
-			},
-			Region: &inttypes.ServicePackageResourceRegion{
-				IsGlobal:                      false,
-				IsOverrideEnabled:             true,
-				IsValidateOverrideInPartition: true,
-			},
-=======
-			Tags: unique.Make(types.ServicePackageResourceTags{
-				IdentifierAttribute: names.AttrARN,
-			}),
->>>>>>> 45438b17
+			Tags: unique.Make(inttypes.ServicePackageResourceTags{
+				IdentifierAttribute: names.AttrARN,
+			}),
+			Region: &inttypes.ServicePackageResourceRegion{
+				IsGlobal:                      false,
+				IsOverrideEnabled:             true,
+				IsValidateOverrideInPartition: true,
+			},
 		},
 		{
 			Factory:  resourceCACertificate,
 			TypeName: "aws_iot_ca_certificate",
 			Name:     "CA Certificate",
-<<<<<<< HEAD
-			Tags: &inttypes.ServicePackageResourceTags{
-				IdentifierAttribute: names.AttrARN,
-			},
-			Region: &inttypes.ServicePackageResourceRegion{
-				IsGlobal:                      false,
-				IsOverrideEnabled:             true,
-				IsValidateOverrideInPartition: true,
-			},
-=======
-			Tags: unique.Make(types.ServicePackageResourceTags{
-				IdentifierAttribute: names.AttrARN,
-			}),
->>>>>>> 45438b17
+			Tags: unique.Make(inttypes.ServicePackageResourceTags{
+				IdentifierAttribute: names.AttrARN,
+			}),
+			Region: &inttypes.ServicePackageResourceRegion{
+				IsGlobal:                      false,
+				IsOverrideEnabled:             true,
+				IsValidateOverrideInPartition: true,
+			},
 		},
 		{
 			Factory:  resourceCertificate,
@@ -122,20 +104,14 @@
 			Factory:  resourceDomainConfiguration,
 			TypeName: "aws_iot_domain_configuration",
 			Name:     "Domain Configuration",
-<<<<<<< HEAD
-			Tags: &inttypes.ServicePackageResourceTags{
-				IdentifierAttribute: names.AttrARN,
-			},
-			Region: &inttypes.ServicePackageResourceRegion{
-				IsGlobal:                      false,
-				IsOverrideEnabled:             true,
-				IsValidateOverrideInPartition: true,
-			},
-=======
-			Tags: unique.Make(types.ServicePackageResourceTags{
-				IdentifierAttribute: names.AttrARN,
-			}),
->>>>>>> 45438b17
+			Tags: unique.Make(inttypes.ServicePackageResourceTags{
+				IdentifierAttribute: names.AttrARN,
+			}),
+			Region: &inttypes.ServicePackageResourceRegion{
+				IsGlobal:                      false,
+				IsOverrideEnabled:             true,
+				IsValidateOverrideInPartition: true,
+			},
 		},
 		{
 			Factory:  resourceEventConfigurations,
@@ -171,20 +147,14 @@
 			Factory:  resourcePolicy,
 			TypeName: "aws_iot_policy",
 			Name:     "Policy",
-<<<<<<< HEAD
-			Tags: &inttypes.ServicePackageResourceTags{
-				IdentifierAttribute: names.AttrARN,
-			},
-			Region: &inttypes.ServicePackageResourceRegion{
-				IsGlobal:                      false,
-				IsOverrideEnabled:             true,
-				IsValidateOverrideInPartition: true,
-			},
-=======
-			Tags: unique.Make(types.ServicePackageResourceTags{
-				IdentifierAttribute: names.AttrARN,
-			}),
->>>>>>> 45438b17
+			Tags: unique.Make(inttypes.ServicePackageResourceTags{
+				IdentifierAttribute: names.AttrARN,
+			}),
+			Region: &inttypes.ServicePackageResourceRegion{
+				IsGlobal:                      false,
+				IsOverrideEnabled:             true,
+				IsValidateOverrideInPartition: true,
+			},
 		},
 		{
 			Factory:  resourcePolicyAttachment,
@@ -200,39 +170,27 @@
 			Factory:  resourceProvisioningTemplate,
 			TypeName: "aws_iot_provisioning_template",
 			Name:     "Provisioning Template",
-<<<<<<< HEAD
-			Tags: &inttypes.ServicePackageResourceTags{
-				IdentifierAttribute: names.AttrARN,
-			},
-			Region: &inttypes.ServicePackageResourceRegion{
-				IsGlobal:                      false,
-				IsOverrideEnabled:             true,
-				IsValidateOverrideInPartition: true,
-			},
-=======
-			Tags: unique.Make(types.ServicePackageResourceTags{
-				IdentifierAttribute: names.AttrARN,
-			}),
->>>>>>> 45438b17
+			Tags: unique.Make(inttypes.ServicePackageResourceTags{
+				IdentifierAttribute: names.AttrARN,
+			}),
+			Region: &inttypes.ServicePackageResourceRegion{
+				IsGlobal:                      false,
+				IsOverrideEnabled:             true,
+				IsValidateOverrideInPartition: true,
+			},
 		},
 		{
 			Factory:  ResourceRoleAlias,
 			TypeName: "aws_iot_role_alias",
 			Name:     "Role Alias",
-<<<<<<< HEAD
-			Tags: &inttypes.ServicePackageResourceTags{
-				IdentifierAttribute: names.AttrARN,
-			},
-			Region: &inttypes.ServicePackageResourceRegion{
-				IsGlobal:                      false,
-				IsOverrideEnabled:             true,
-				IsValidateOverrideInPartition: true,
-			},
-=======
-			Tags: unique.Make(types.ServicePackageResourceTags{
-				IdentifierAttribute: names.AttrARN,
-			}),
->>>>>>> 45438b17
+			Tags: unique.Make(inttypes.ServicePackageResourceTags{
+				IdentifierAttribute: names.AttrARN,
+			}),
+			Region: &inttypes.ServicePackageResourceRegion{
+				IsGlobal:                      false,
+				IsOverrideEnabled:             true,
+				IsValidateOverrideInPartition: true,
+			},
 		},
 		{
 			Factory:  resourceThing,
@@ -248,20 +206,14 @@
 			Factory:  resourceThingGroup,
 			TypeName: "aws_iot_thing_group",
 			Name:     "Thing Group",
-<<<<<<< HEAD
-			Tags: &inttypes.ServicePackageResourceTags{
-				IdentifierAttribute: names.AttrARN,
-			},
-			Region: &inttypes.ServicePackageResourceRegion{
-				IsGlobal:                      false,
-				IsOverrideEnabled:             true,
-				IsValidateOverrideInPartition: true,
-			},
-=======
-			Tags: unique.Make(types.ServicePackageResourceTags{
-				IdentifierAttribute: names.AttrARN,
-			}),
->>>>>>> 45438b17
+			Tags: unique.Make(inttypes.ServicePackageResourceTags{
+				IdentifierAttribute: names.AttrARN,
+			}),
+			Region: &inttypes.ServicePackageResourceRegion{
+				IsGlobal:                      false,
+				IsOverrideEnabled:             true,
+				IsValidateOverrideInPartition: true,
+			},
 		},
 		{
 			Factory:  resourceThingGroupMembership,
@@ -287,39 +239,27 @@
 			Factory:  resourceThingType,
 			TypeName: "aws_iot_thing_type",
 			Name:     "Thing Type",
-<<<<<<< HEAD
-			Tags: &inttypes.ServicePackageResourceTags{
-				IdentifierAttribute: names.AttrARN,
-			},
-			Region: &inttypes.ServicePackageResourceRegion{
-				IsGlobal:                      false,
-				IsOverrideEnabled:             true,
-				IsValidateOverrideInPartition: true,
-			},
-=======
-			Tags: unique.Make(types.ServicePackageResourceTags{
-				IdentifierAttribute: names.AttrARN,
-			}),
->>>>>>> 45438b17
+			Tags: unique.Make(inttypes.ServicePackageResourceTags{
+				IdentifierAttribute: names.AttrARN,
+			}),
+			Region: &inttypes.ServicePackageResourceRegion{
+				IsGlobal:                      false,
+				IsOverrideEnabled:             true,
+				IsValidateOverrideInPartition: true,
+			},
 		},
 		{
 			Factory:  resourceTopicRule,
 			TypeName: "aws_iot_topic_rule",
 			Name:     "Topic Rule",
-<<<<<<< HEAD
-			Tags: &inttypes.ServicePackageResourceTags{
-				IdentifierAttribute: names.AttrARN,
-			},
-			Region: &inttypes.ServicePackageResourceRegion{
-				IsGlobal:                      false,
-				IsOverrideEnabled:             true,
-				IsValidateOverrideInPartition: true,
-			},
-=======
-			Tags: unique.Make(types.ServicePackageResourceTags{
-				IdentifierAttribute: names.AttrARN,
-			}),
->>>>>>> 45438b17
+			Tags: unique.Make(inttypes.ServicePackageResourceTags{
+				IdentifierAttribute: names.AttrARN,
+			}),
+			Region: &inttypes.ServicePackageResourceRegion{
+				IsGlobal:                      false,
+				IsOverrideEnabled:             true,
+				IsValidateOverrideInPartition: true,
+			},
 		},
 		{
 			Factory:  resourceTopicRuleDestination,
