// Code generated by internal/generate/servicepackage/main.go; DO NOT EDIT.

package guardduty

import (
	"context"
	"unique"

	"github.com/aws/aws-sdk-go-v2/aws"
	"github.com/aws/aws-sdk-go-v2/service/guardduty"
	"github.com/hashicorp/terraform-plugin-log/tflog"
	"github.com/hashicorp/terraform-provider-aws/internal/conns"
	inttypes "github.com/hashicorp/terraform-provider-aws/internal/types"
	"github.com/hashicorp/terraform-provider-aws/names"
)

type servicePackage struct{}

func (p *servicePackage) FrameworkDataSources(ctx context.Context) []*inttypes.ServicePackageFrameworkDataSource {
	return []*inttypes.ServicePackageFrameworkDataSource{
		{
			Factory:  newDataSourceFindingIds,
			TypeName: "aws_guardduty_finding_ids",
			Name:     "Finding Ids",
			Region: unique.Make(inttypes.ServicePackageResourceRegion{
				IsOverrideEnabled: false,
			}),
		},
	}
}

func (p *servicePackage) FrameworkResources(ctx context.Context) []*inttypes.ServicePackageFrameworkResource {
	return []*inttypes.ServicePackageFrameworkResource{
		{
			Factory:  newResourceMalwareProtectionPlan,
			TypeName: "aws_guardduty_malware_protection_plan",
			Name:     "Malware Protection Plan",
			Tags: unique.Make(inttypes.ServicePackageResourceTags{
				IdentifierAttribute: names.AttrARN,
			}),
			Region: unique.Make(inttypes.ServicePackageResourceRegion{
				IsOverrideEnabled: false,
			}),
		},
		{
			Factory:  newMemberDetectorFeatureResource,
			TypeName: "aws_guardduty_member_detector_feature",
			Name:     "Member Detector Feature",
			Region: unique.Make(inttypes.ServicePackageResourceRegion{
				IsOverrideEnabled: false,
			}),
		},
	}
}

func (p *servicePackage) SDKDataSources(ctx context.Context) []*inttypes.ServicePackageSDKDataSource {
	return []*inttypes.ServicePackageSDKDataSource{
		{
			Factory:  DataSourceDetector,
			TypeName: "aws_guardduty_detector",
			Name:     "Detector",
<<<<<<< HEAD
			Region: unique.Make(inttypes.ServicePackageResourceRegion{
				IsOverrideEnabled:             true,
				IsValidateOverrideInPartition: true,
			}),
=======
			Tags:     unique.Make(types.ServicePackageResourceTags{}),
>>>>>>> f7becce6
		},
	}
}

func (p *servicePackage) SDKResources(ctx context.Context) []*inttypes.ServicePackageSDKResource {
	return []*inttypes.ServicePackageSDKResource{
		{
			Factory:  ResourceDetector,
			TypeName: "aws_guardduty_detector",
			Name:     "Detector",
			Tags: unique.Make(inttypes.ServicePackageResourceTags{
				IdentifierAttribute: names.AttrARN,
			}),
			Region: unique.Make(inttypes.ServicePackageResourceRegion{
				IsOverrideEnabled:             true,
				IsValidateOverrideInPartition: true,
			}),
		},
		{
			Factory:  ResourceDetectorFeature,
			TypeName: "aws_guardduty_detector_feature",
			Name:     "Detector Feature",
			Region: unique.Make(inttypes.ServicePackageResourceRegion{
				IsOverrideEnabled:             true,
				IsValidateOverrideInPartition: true,
			}),
		},
		{
			Factory:  ResourceFilter,
			TypeName: "aws_guardduty_filter",
			Name:     "Filter",
			Tags: unique.Make(inttypes.ServicePackageResourceTags{
				IdentifierAttribute: names.AttrARN,
			}),
			Region: unique.Make(inttypes.ServicePackageResourceRegion{
				IsOverrideEnabled:             true,
				IsValidateOverrideInPartition: true,
			}),
		},
		{
			Factory:  resourceInviteAccepter,
			TypeName: "aws_guardduty_invite_accepter",
			Name:     "Invite Accepter",
			Region: unique.Make(inttypes.ServicePackageResourceRegion{
				IsOverrideEnabled:             true,
				IsValidateOverrideInPartition: true,
			}),
		},
		{
			Factory:  ResourceIPSet,
			TypeName: "aws_guardduty_ipset",
			Name:     "IP Set",
			Tags: unique.Make(inttypes.ServicePackageResourceTags{
				IdentifierAttribute: names.AttrARN,
			}),
			Region: unique.Make(inttypes.ServicePackageResourceRegion{
				IsOverrideEnabled:             true,
				IsValidateOverrideInPartition: true,
			}),
		},
		{
			Factory:  ResourceMember,
			TypeName: "aws_guardduty_member",
			Name:     "Member",
			Region: unique.Make(inttypes.ServicePackageResourceRegion{
				IsOverrideEnabled:             true,
				IsValidateOverrideInPartition: true,
			}),
		},
		{
			Factory:  ResourceOrganizationAdminAccount,
			TypeName: "aws_guardduty_organization_admin_account",
			Name:     "Organization Admin Account",
			Region: unique.Make(inttypes.ServicePackageResourceRegion{
				IsOverrideEnabled: false,
			}),
		},
		{
			Factory:  ResourceOrganizationConfiguration,
			TypeName: "aws_guardduty_organization_configuration",
			Name:     "Organization Configuration",
			Region: unique.Make(inttypes.ServicePackageResourceRegion{
				IsOverrideEnabled:             true,
				IsValidateOverrideInPartition: true,
			}),
		},
		{
			Factory:  ResourceOrganizationConfigurationFeature,
			TypeName: "aws_guardduty_organization_configuration_feature",
			Name:     "Organization Configuration Feature",
			Region: unique.Make(inttypes.ServicePackageResourceRegion{
				IsOverrideEnabled:             true,
				IsValidateOverrideInPartition: true,
			}),
		},
		{
			Factory:  ResourcePublishingDestination,
			TypeName: "aws_guardduty_publishing_destination",
			Name:     "Publishing Destination",
			Region: unique.Make(inttypes.ServicePackageResourceRegion{
				IsOverrideEnabled:             true,
				IsValidateOverrideInPartition: true,
			}),
		},
		{
			Factory:  ResourceThreatIntelSet,
			TypeName: "aws_guardduty_threatintelset",
			Name:     "Threat Intel Set",
			Tags: unique.Make(inttypes.ServicePackageResourceTags{
				IdentifierAttribute: names.AttrARN,
			}),
			Region: unique.Make(inttypes.ServicePackageResourceRegion{
				IsOverrideEnabled:             true,
				IsValidateOverrideInPartition: true,
			}),
		},
	}
}

func (p *servicePackage) ServicePackageName() string {
	return names.GuardDuty
}

// NewClient returns a new AWS SDK for Go v2 client for this service package's AWS API.
func (p *servicePackage) NewClient(ctx context.Context, config map[string]any) (*guardduty.Client, error) {
	cfg := *(config["aws_sdkv2_config"].(*aws.Config))
	optFns := []func(*guardduty.Options){
		guardduty.WithEndpointResolverV2(newEndpointResolverV2()),
		withBaseEndpoint(config[names.AttrEndpoint].(string)),
		func(o *guardduty.Options) {
			if region := config[names.AttrRegion].(string); o.Region != region {
				tflog.Info(ctx, "overriding provider-configured AWS API region", map[string]any{
					"service":         p.ServicePackageName(),
					"original_region": o.Region,
					"override_region": region,
				})
				o.Region = region
			}
		},
		withExtraOptions(ctx, p, config),
	}

	return guardduty.NewFromConfig(cfg, optFns...), nil
}

// withExtraOptions returns a functional option that allows this service package to specify extra API client options.
// This option is always called after any generated options.
func withExtraOptions(ctx context.Context, sp conns.ServicePackage, config map[string]any) func(*guardduty.Options) {
	if v, ok := sp.(interface {
		withExtraOptions(context.Context, map[string]any) []func(*guardduty.Options)
	}); ok {
		optFns := v.withExtraOptions(ctx, config)

		return func(o *guardduty.Options) {
			for _, optFn := range optFns {
				optFn(o)
			}
		}
	}

	return func(*guardduty.Options) {}
}

func ServicePackage(ctx context.Context) conns.ServicePackage {
	return &servicePackage{}
}<|MERGE_RESOLUTION|>--- conflicted
+++ resolved
@@ -59,14 +59,11 @@
 			Factory:  DataSourceDetector,
 			TypeName: "aws_guardduty_detector",
 			Name:     "Detector",
-<<<<<<< HEAD
-			Region: unique.Make(inttypes.ServicePackageResourceRegion{
-				IsOverrideEnabled:             true,
-				IsValidateOverrideInPartition: true,
-			}),
-=======
-			Tags:     unique.Make(types.ServicePackageResourceTags{}),
->>>>>>> f7becce6
+			Tags:     unique.Make(inttypes.ServicePackageResourceTags{}),
+			Region: unique.Make(inttypes.ServicePackageResourceRegion{
+				IsOverrideEnabled:             true,
+				IsValidateOverrideInPartition: true,
+			}),
 		},
 	}
 }
