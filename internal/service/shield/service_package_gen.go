// Code generated by internal/generate/servicepackage/main.go; DO NOT EDIT.

package shield

import (
	"context"
	"unique"

	"github.com/aws/aws-sdk-go-v2/aws"
	"github.com/aws/aws-sdk-go-v2/service/shield"
	"github.com/hashicorp/aws-sdk-go-base/v2/endpoints"
	"github.com/hashicorp/terraform-plugin-log/tflog"
	"github.com/hashicorp/terraform-provider-aws/internal/conns"
	inttypes "github.com/hashicorp/terraform-provider-aws/internal/types"
	"github.com/hashicorp/terraform-provider-aws/names"
)

type servicePackage struct{}

func (p *servicePackage) FrameworkDataSources(ctx context.Context) []*inttypes.ServicePackageFrameworkDataSource {
	return []*inttypes.ServicePackageFrameworkDataSource{
		{
			Factory:  newDataSourceProtection,
			TypeName: "aws_shield_protection",
			Name:     "Protection",
<<<<<<< HEAD
			Region: &itypes.ServicePackageResourceRegion{
				IsGlobal:                      true,
				IsOverrideEnabled:             true,
				IsValidateOverrideInPartition: true,
			},
=======
			Region: unique.Make(inttypes.ServicePackageResourceRegion{
				IsOverrideEnabled: false,
			}),
>>>>>>> f69f8d8f
		},
	}
}

func (p *servicePackage) FrameworkResources(ctx context.Context) []*inttypes.ServicePackageFrameworkResource {
	return []*inttypes.ServicePackageFrameworkResource{
		{
			Factory:  newApplicationLayerAutomaticResponseResource,
			TypeName: "aws_shield_application_layer_automatic_response",
			Name:     "Application Layer Automatic Response",
<<<<<<< HEAD
			Region: &itypes.ServicePackageResourceRegion{
				IsGlobal:                      true,
				IsOverrideEnabled:             true,
				IsValidateOverrideInPartition: true,
			},
=======
			Region: unique.Make(inttypes.ServicePackageResourceRegion{
				IsOverrideEnabled: false,
			}),
>>>>>>> f69f8d8f
		},
		{
			Factory:  newDRTAccessLogBucketAssociationResource,
			TypeName: "aws_shield_drt_access_log_bucket_association",
			Name:     "DRT Log Bucket Association",
<<<<<<< HEAD
			Region: &itypes.ServicePackageResourceRegion{
				IsGlobal:                      true,
				IsOverrideEnabled:             true,
				IsValidateOverrideInPartition: true,
			},
=======
			Region: unique.Make(inttypes.ServicePackageResourceRegion{
				IsOverrideEnabled: false,
			}),
>>>>>>> f69f8d8f
		},
		{
			Factory:  newDRTAccessRoleARNAssociationResource,
			TypeName: "aws_shield_drt_access_role_arn_association",
			Name:     "DRT Role ARN Association",
<<<<<<< HEAD
			Region: &itypes.ServicePackageResourceRegion{
				IsGlobal:                      true,
				IsOverrideEnabled:             true,
				IsValidateOverrideInPartition: true,
			},
=======
			Region: unique.Make(inttypes.ServicePackageResourceRegion{
				IsOverrideEnabled: false,
			}),
>>>>>>> f69f8d8f
		},
		{
			Factory:  newProactiveEngagementResource,
			TypeName: "aws_shield_proactive_engagement",
			Name:     "Proactive Engagement",
<<<<<<< HEAD
			Region: &itypes.ServicePackageResourceRegion{
				IsGlobal:                      true,
				IsOverrideEnabled:             true,
				IsValidateOverrideInPartition: true,
			},
=======
			Region: unique.Make(inttypes.ServicePackageResourceRegion{
				IsOverrideEnabled: false,
			}),
>>>>>>> f69f8d8f
		},
		{
			Factory:  newResourceSubscription,
			TypeName: "aws_shield_subscription",
			Name:     "Subscription",
<<<<<<< HEAD
			Region: &itypes.ServicePackageResourceRegion{
				IsGlobal:                      true,
				IsOverrideEnabled:             true,
				IsValidateOverrideInPartition: true,
			},
=======
			Region: unique.Make(inttypes.ServicePackageResourceRegion{
				IsOverrideEnabled: false,
			}),
>>>>>>> f69f8d8f
		},
	}
}

func (p *servicePackage) SDKDataSources(ctx context.Context) []*inttypes.ServicePackageSDKDataSource {
	return []*inttypes.ServicePackageSDKDataSource{}
}

func (p *servicePackage) SDKResources(ctx context.Context) []*inttypes.ServicePackageSDKResource {
	return []*inttypes.ServicePackageSDKResource{
		{
			Factory:  resourceProtection,
			TypeName: "aws_shield_protection",
			Name:     "Protection",
			Tags: unique.Make(inttypes.ServicePackageResourceTags{
				IdentifierAttribute: names.AttrARN,
			}),
			Region: unique.Make(inttypes.ServicePackageResourceRegion{
				IsOverrideEnabled: false,
			}),
		},
		{
			Factory:  ResourceProtectionGroup,
			TypeName: "aws_shield_protection_group",
			Name:     "Protection Group",
			Tags: unique.Make(inttypes.ServicePackageResourceTags{
				IdentifierAttribute: "protection_group_arn",
			}),
			Region: unique.Make(inttypes.ServicePackageResourceRegion{
				IsOverrideEnabled: false,
			}),
		},
		{
			Factory:  ResourceProtectionHealthCheckAssociation,
			TypeName: "aws_shield_protection_health_check_association",
			Name:     "Protection Health Check Association",
			Region: unique.Make(inttypes.ServicePackageResourceRegion{
				IsOverrideEnabled: false,
			}),
		},
	}
}

func (p *servicePackage) ServicePackageName() string {
	return names.Shield
}

// NewClient returns a new AWS SDK for Go v2 client for this service package's AWS API.
func (p *servicePackage) NewClient(ctx context.Context, config map[string]any) (*shield.Client, error) {
	cfg := *(config["aws_sdkv2_config"].(*aws.Config))
	optFns := []func(*shield.Options){
		shield.WithEndpointResolverV2(newEndpointResolverV2()),
		withBaseEndpoint(config[names.AttrEndpoint].(string)),
		func(o *shield.Options) {
			if region := config[names.AttrRegion].(string); o.Region != region {
				tflog.Info(ctx, "overriding provider-configured AWS API region", map[string]any{
					"service":         p.ServicePackageName(),
					"original_region": o.Region,
					"override_region": region,
				})
				o.Region = region
			}
		},
		func(o *shield.Options) {
			switch partition := config["partition"].(string); partition {
			case endpoints.AwsPartitionID:
				if region := endpoints.UsEast1RegionID; o.Region != region {
					tflog.Info(ctx, "overriding effective AWS API region", map[string]any{
						"service":         p.ServicePackageName(),
						"original_region": o.Region,
						"override_region": region,
					})
					o.Region = region
				}
			}
		},
		withExtraOptions(ctx, p, config),
	}

	return shield.NewFromConfig(cfg, optFns...), nil
}

// withExtraOptions returns a functional option that allows this service package to specify extra API client options.
// This option is always called after any generated options.
func withExtraOptions(ctx context.Context, sp conns.ServicePackage, config map[string]any) func(*shield.Options) {
	if v, ok := sp.(interface {
		withExtraOptions(context.Context, map[string]any) []func(*shield.Options)
	}); ok {
		optFns := v.withExtraOptions(ctx, config)

		return func(o *shield.Options) {
			for _, optFn := range optFns {
				optFn(o)
			}
		}
	}

	return func(*shield.Options) {}
}

func ServicePackage(ctx context.Context) conns.ServicePackage {
	return &servicePackage{}
}<|MERGE_RESOLUTION|>--- conflicted
+++ resolved
@@ -23,17 +23,9 @@
 			Factory:  newDataSourceProtection,
 			TypeName: "aws_shield_protection",
 			Name:     "Protection",
-<<<<<<< HEAD
-			Region: &itypes.ServicePackageResourceRegion{
-				IsGlobal:                      true,
-				IsOverrideEnabled:             true,
-				IsValidateOverrideInPartition: true,
-			},
-=======
 			Region: unique.Make(inttypes.ServicePackageResourceRegion{
 				IsOverrideEnabled: false,
 			}),
->>>>>>> f69f8d8f
 		},
 	}
 }
@@ -44,81 +36,41 @@
 			Factory:  newApplicationLayerAutomaticResponseResource,
 			TypeName: "aws_shield_application_layer_automatic_response",
 			Name:     "Application Layer Automatic Response",
-<<<<<<< HEAD
-			Region: &itypes.ServicePackageResourceRegion{
-				IsGlobal:                      true,
-				IsOverrideEnabled:             true,
-				IsValidateOverrideInPartition: true,
-			},
-=======
 			Region: unique.Make(inttypes.ServicePackageResourceRegion{
 				IsOverrideEnabled: false,
 			}),
->>>>>>> f69f8d8f
 		},
 		{
 			Factory:  newDRTAccessLogBucketAssociationResource,
 			TypeName: "aws_shield_drt_access_log_bucket_association",
 			Name:     "DRT Log Bucket Association",
-<<<<<<< HEAD
-			Region: &itypes.ServicePackageResourceRegion{
-				IsGlobal:                      true,
-				IsOverrideEnabled:             true,
-				IsValidateOverrideInPartition: true,
-			},
-=======
 			Region: unique.Make(inttypes.ServicePackageResourceRegion{
 				IsOverrideEnabled: false,
 			}),
->>>>>>> f69f8d8f
 		},
 		{
 			Factory:  newDRTAccessRoleARNAssociationResource,
 			TypeName: "aws_shield_drt_access_role_arn_association",
 			Name:     "DRT Role ARN Association",
-<<<<<<< HEAD
-			Region: &itypes.ServicePackageResourceRegion{
-				IsGlobal:                      true,
-				IsOverrideEnabled:             true,
-				IsValidateOverrideInPartition: true,
-			},
-=======
 			Region: unique.Make(inttypes.ServicePackageResourceRegion{
 				IsOverrideEnabled: false,
 			}),
->>>>>>> f69f8d8f
 		},
 		{
 			Factory:  newProactiveEngagementResource,
 			TypeName: "aws_shield_proactive_engagement",
 			Name:     "Proactive Engagement",
-<<<<<<< HEAD
-			Region: &itypes.ServicePackageResourceRegion{
-				IsGlobal:                      true,
-				IsOverrideEnabled:             true,
-				IsValidateOverrideInPartition: true,
-			},
-=======
 			Region: unique.Make(inttypes.ServicePackageResourceRegion{
 				IsOverrideEnabled: false,
 			}),
->>>>>>> f69f8d8f
 		},
 		{
 			Factory:  newResourceSubscription,
 			TypeName: "aws_shield_subscription",
 			Name:     "Subscription",
-<<<<<<< HEAD
-			Region: &itypes.ServicePackageResourceRegion{
-				IsGlobal:                      true,
-				IsOverrideEnabled:             true,
-				IsValidateOverrideInPartition: true,
-			},
-=======
 			Region: unique.Make(inttypes.ServicePackageResourceRegion{
 				IsOverrideEnabled: false,
 			}),
->>>>>>> f69f8d8f
 		},
 	}
 }
