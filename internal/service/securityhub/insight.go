// Copyright (c) HashiCorp, Inc.
// SPDX-License-Identifier: MPL-2.0

package securityhub

import (
	"context"
	"log"
	"strconv"

	"github.com/aws/aws-sdk-go-v2/aws"
	"github.com/aws/aws-sdk-go-v2/service/securityhub"
	"github.com/aws/aws-sdk-go-v2/service/securityhub/types"
<<<<<<< HEAD
=======
	"github.com/hashicorp/aws-sdk-go-base/v2/tfawserr"
>>>>>>> 57aba66d
	"github.com/hashicorp/terraform-plugin-sdk/v2/diag"
	"github.com/hashicorp/terraform-plugin-sdk/v2/helper/retry"
	"github.com/hashicorp/terraform-plugin-sdk/v2/helper/schema"
	"github.com/hashicorp/terraform-provider-aws/internal/conns"
	"github.com/hashicorp/terraform-provider-aws/internal/enum"
	"github.com/hashicorp/terraform-provider-aws/internal/tfresource"
	"github.com/hashicorp/terraform-provider-aws/internal/verify"
)

// @SDKResource("aws_securityhub_insight")
func ResourceInsight() *schema.Resource {
	return &schema.Resource{
		CreateWithoutTimeout: resourceInsightCreate,
		ReadWithoutTimeout:   resourceInsightRead,
		UpdateWithoutTimeout: resourceInsightUpdate,
		DeleteWithoutTimeout: resourceInsightDelete,

		Importer: &schema.ResourceImporter{
			StateContext: schema.ImportStatePassthroughContext,
		},

		Schema: map[string]*schema.Schema{
			"arn": {
				Type:     schema.TypeString,
				Computed: true,
			},
			"filters": {
				Type:     schema.TypeList,
				Required: true,
				MaxItems: 1,
				Elem: &schema.Resource{
					Schema: map[string]*schema.Schema{
						"aws_account_id":                      stringFilterSchema(),
						"company_name":                        stringFilterSchema(),
						"compliance_status":                   stringFilterSchema(),
						"confidence":                          numberFilterSchema(),
						"created_at":                          dateFilterSchema(),
						"criticality":                         numberFilterSchema(),
						"description":                         stringFilterSchema(),
						"finding_provider_fields_confidence":  numberFilterSchema(),
						"finding_provider_fields_criticality": numberFilterSchema(),
						"finding_provider_fields_related_findings_id":          stringFilterSchema(),
						"finding_provider_fields_related_findings_product_arn": stringFilterSchema(),
						"finding_provider_fields_severity_label":               stringFilterSchema(),
						"finding_provider_fields_severity_original":            stringFilterSchema(),
						"finding_provider_fields_types":                        stringFilterSchema(),
						"first_observed_at":                                    dateFilterSchema(),
						"generator_id":                                         stringFilterSchema(),
						"id":                                                   stringFilterSchema(),
						"keyword":                                              keywordFilterSchema(),
						"last_observed_at":                                     dateFilterSchema(),
						"malware_name":                                         stringFilterSchema(),
						"malware_path":                                         stringFilterSchema(),
						"malware_state":                                        stringFilterSchema(),
						"malware_type":                                         stringFilterSchema(),
						"network_destination_domain":                           stringFilterSchema(),
						"network_destination_ipv4":                             ipFilterSchema(),
						"network_destination_ipv6":                             ipFilterSchema(),
						"network_destination_port":                             numberFilterSchema(),
						"network_direction":                                    stringFilterSchema(),
						"network_protocol":                                     stringFilterSchema(),
						"network_source_domain":                                stringFilterSchema(),
						"network_source_ipv4":                                  ipFilterSchema(),
						"network_source_ipv6":                                  ipFilterSchema(),
						"network_source_mac":                                   stringFilterSchema(),
						"network_source_port":                                  numberFilterSchema(),
						"note_text":                                            stringFilterSchema(),
						"note_updated_at":                                      dateFilterSchema(),
						"note_updated_by":                                      stringFilterSchema(),
						"process_launched_at":                                  dateFilterSchema(),
						"process_name":                                         stringFilterSchema(),
						"process_parent_pid":                                   numberFilterSchema(),
						"process_path":                                         stringFilterSchema(),
						"process_pid":                                          numberFilterSchema(),
						"process_terminated_at":                                dateFilterSchema(),
						"product_arn":                                          stringFilterSchema(),
						"product_fields":                                       mapFilterSchema(),
						"product_name":                                         stringFilterSchema(),
						"recommendation_text":                                  stringFilterSchema(),
						"record_state":                                         stringFilterSchema(),
						"related_findings_id":                                  stringFilterSchema(),
						"related_findings_product_arn":                         stringFilterSchema(),
						"resource_aws_ec2_instance_iam_instance_profile_arn": stringFilterSchema(),
						"resource_aws_ec2_instance_image_id":                 stringFilterSchema(),
						"resource_aws_ec2_instance_ipv4_addresses":           ipFilterSchema(),
						"resource_aws_ec2_instance_ipv6_addresses":           ipFilterSchema(),
						"resource_aws_ec2_instance_key_name":                 stringFilterSchema(),
						"resource_aws_ec2_instance_launched_at":              dateFilterSchema(),
						"resource_aws_ec2_instance_subnet_id":                stringFilterSchema(),
						"resource_aws_ec2_instance_type":                     stringFilterSchema(),
						"resource_aws_ec2_instance_vpc_id":                   stringFilterSchema(),
						"resource_aws_iam_access_key_created_at":             dateFilterSchema(),
						"resource_aws_iam_access_key_status":                 stringFilterSchema(),
						"resource_aws_iam_access_key_user_name":              stringFilterSchema(),
						"resource_aws_s3_bucket_owner_id":                    stringFilterSchema(),
						"resource_aws_s3_bucket_owner_name":                  stringFilterSchema(),
						"resource_container_image_id":                        stringFilterSchema(),
						"resource_container_image_name":                      stringFilterSchema(),
						"resource_container_launched_at":                     dateFilterSchema(),
						"resource_container_name":                            stringFilterSchema(),
						"resource_details_other":                             mapFilterSchema(),
						"resource_id":                                        stringFilterSchema(),
						"resource_partition":                                 stringFilterSchema(),
						"resource_region":                                    stringFilterSchema(),
						"resource_tags":                                      mapFilterSchema(),
						"resource_type":                                      stringFilterSchema(),
						"severity_label":                                     stringFilterSchema(),
						"source_url":                                         stringFilterSchema(),
						"threat_intel_indicator_category":                    stringFilterSchema(),
						"threat_intel_indicator_last_observed_at":            dateFilterSchema(),
						"threat_intel_indicator_source":                      stringFilterSchema(),
						"threat_intel_indicator_source_url":                  stringFilterSchema(),
						"threat_intel_indicator_type":                        stringFilterSchema(),
						"threat_intel_indicator_value":                       stringFilterSchema(),
						"title":                                              stringFilterSchema(),
						"type":                                               stringFilterSchema(),
						"updated_at":                                         dateFilterSchema(),
						"user_defined_values":                                mapFilterSchema(),
						"verification_state":                                 stringFilterSchema(),
						"workflow_status":                                    workflowStatusSchema(),
					},
				},
			},
			"group_by_attribute": {
				Type:     schema.TypeString,
				Required: true,
			},
			"name": {
				Type:     schema.TypeString,
				Required: true,
			},
		},
	}
}

func resourceInsightCreate(ctx context.Context, d *schema.ResourceData, meta interface{}) diag.Diagnostics {
	conn := meta.(*conns.AWSClient).SecurityHubClient(ctx)

	name := d.Get("name").(string)
	input := &securityhub.CreateInsightInput{
		GroupByAttribute: aws.String(d.Get("group_by_attribute").(string)),
		Name:             aws.String(name),
	}

	if v, ok := d.GetOk("filters"); ok {
		input.Filters = expandSecurityFindingFilters(v.([]interface{}))
	}

	output, err := conn.CreateInsight(ctx, input)

	if err != nil {
		return diag.Errorf("creating Security Hub Insight (%s): %s", name, err)
	}

<<<<<<< HEAD
	if output == nil {
		return diag.Errorf("creating Security Hub Insight (%s): empty output", name)
	}

=======
>>>>>>> 57aba66d
	d.SetId(aws.ToString(output.InsightArn))

	return resourceInsightRead(ctx, d, meta)
}

func resourceInsightRead(ctx context.Context, d *schema.ResourceData, meta interface{}) diag.Diagnostics {
	conn := meta.(*conns.AWSClient).SecurityHubClient(ctx)

	insight, err := FindInsightByARN(ctx, conn, d.Id())

	if !d.IsNewResource() && tfresource.NotFound(err) {
		log.Printf("[WARN] Security Hub Insight (%s) not found, removing from state", d.Id())
		d.SetId("")
		return nil
	}

	if err != nil {
		return diag.Errorf("reading Security Hub Insight (%s): %s", d.Id(), err)
	}

	d.Set("arn", insight.InsightArn)
	if err := d.Set("filters", flattenSecurityFindingFilters(insight.Filters)); err != nil {
		return diag.Errorf("setting filters: %s", err)
	}
	d.Set("group_by_attribute", insight.GroupByAttribute)
	d.Set("name", insight.Name)

	return nil
}

func resourceInsightUpdate(ctx context.Context, d *schema.ResourceData, meta interface{}) diag.Diagnostics {
	conn := meta.(*conns.AWSClient).SecurityHubClient(ctx)

	input := &securityhub.UpdateInsightInput{
		InsightArn: aws.String(d.Id()),
	}

	if d.HasChange("filters") {
		input.Filters = expandSecurityFindingFilters(d.Get("filters").([]interface{}))
	}

	if d.HasChange("group_by_attribute") {
		input.GroupByAttribute = aws.String(d.Get("group_by_attribute").(string))
	}

	if v, ok := d.GetOk("name"); ok {
		input.Name = aws.String(v.(string))
	}

	_, err := conn.UpdateInsight(ctx, input)

	if err != nil {
		return diag.Errorf("updating Security Hub Insight (%s): %s", d.Id(), err)
	}

	return resourceInsightRead(ctx, d, meta)
}

func resourceInsightDelete(ctx context.Context, d *schema.ResourceData, meta interface{}) diag.Diagnostics {
	conn := meta.(*conns.AWSClient).SecurityHubClient(ctx)

	log.Printf("[DEBUG] Deleting Security Hub Insight: %s", d.Id())
	_, err := conn.DeleteInsight(ctx, &securityhub.DeleteInsightInput{
		InsightArn: aws.String(d.Id()),
	})

<<<<<<< HEAD
	_, err := conn.DeleteInsight(ctx, input)
=======
	if tfawserr.ErrCodeEquals(err, errCodeResourceNotFoundException) {
		return nil
	}
>>>>>>> 57aba66d

	if err != nil {
		return diag.Errorf("deleting Security Hub Insight (%s): %s", d.Id(), err)
	}

	return nil
}

func FindInsightByARN(ctx context.Context, conn *securityhub.Client, arn string) (*types.Insight, error) {
	input := &securityhub.GetInsightsInput{
		InsightArns: []string{arn},
	}

	output, err := conn.GetInsights(ctx, input)

	if tfawserr.ErrCodeEquals(err, errCodeResourceNotFoundException) || tfawserr.ErrMessageContains(err, errCodeInvalidAccessException, "not subscribed to AWS Security Hub") {
		return nil, &retry.NotFoundError{
			LastError:   err,
			LastRequest: input,
		}
	}

	if err != nil {
		return nil, err
	}

	if output == nil {
		return nil, tfresource.NewEmptyResultError(input)
	}

	return tfresource.AssertSingleValueResult(output.Insights)
}

func dateFilterSchema() *schema.Schema {
	return &schema.Schema{
		Type:     schema.TypeSet,
		Optional: true,
		MaxItems: 20,
		Elem: &schema.Resource{
			Schema: map[string]*schema.Schema{
				"date_range": {
					Type:     schema.TypeList,
					Optional: true,
					MaxItems: 1,
					Elem: &schema.Resource{
						Schema: map[string]*schema.Schema{
							"unit": {
								Type:             schema.TypeString,
								Required:         true,
								ValidateDiagFunc: enum.Validate[types.DateRangeUnit](),
							},
							"value": {
								Type:     schema.TypeInt,
								Required: true,
							},
						},
					},
				},
				"end": {
					Type:     schema.TypeString,
					Optional: true,
				},
				"start": {
					Type:     schema.TypeString,
					Optional: true,
				},
			},
		},
	}
}

func ipFilterSchema() *schema.Schema {
	return &schema.Schema{
		Type:     schema.TypeSet,
		Optional: true,
		MaxItems: 20,
		Elem: &schema.Resource{
			Schema: map[string]*schema.Schema{
				"cidr": {
					Type:         schema.TypeString,
					Required:     true,
					ValidateFunc: verify.ValidCIDRNetworkAddress,
				},
			},
		},
	}
}

func keywordFilterSchema() *schema.Schema {
	return &schema.Schema{
		Type:     schema.TypeSet,
		Optional: true,
		MaxItems: 20,
		Elem: &schema.Resource{
			Schema: map[string]*schema.Schema{
				"value": {
					Type:     schema.TypeString,
					Required: true,
				},
			},
		},
	}
}

func mapFilterSchema() *schema.Schema {
	return &schema.Schema{
		Type:     schema.TypeSet,
		Optional: true,
		MaxItems: 20,
		Elem: &schema.Resource{
			Schema: map[string]*schema.Schema{
				"comparison": {
					Type:             schema.TypeString,
					Required:         true,
					ValidateDiagFunc: enum.Validate[types.MapFilterComparison](),
				},
				"key": {
					Type:     schema.TypeString,
					Required: true,
				},
				"value": {
					Type:     schema.TypeString,
					Required: true,
				},
			},
		},
	}
}

func numberFilterSchema() *schema.Schema {
	return &schema.Schema{
		Type:     schema.TypeSet,
		Optional: true,
		MaxItems: 20,
		Elem: &schema.Resource{
			Schema: map[string]*schema.Schema{
				"eq": {
					Type:         schema.TypeString,
					Optional:     true,
					ValidateFunc: verify.ValidTypeStringNullableFloat,
				},
				"gte": {
					Type:         schema.TypeString,
					Optional:     true,
					ValidateFunc: verify.ValidTypeStringNullableFloat,
				},
				"lte": {
					Type:         schema.TypeString,
					Optional:     true,
					ValidateFunc: verify.ValidTypeStringNullableFloat,
				},
			},
		},
	}
}

func stringFilterSchema() *schema.Schema {
	return &schema.Schema{
		Type:     schema.TypeSet,
		Optional: true,
		MaxItems: 20,
		Elem: &schema.Resource{
			Schema: map[string]*schema.Schema{
				"comparison": {
					Type:             schema.TypeString,
					Required:         true,
					ValidateDiagFunc: enum.Validate[types.StringFilterComparison](),
				},
				"value": {
					Type:     schema.TypeString,
					Required: true,
				},
			},
		},
	}
}

func workflowStatusSchema() *schema.Schema {
	s := stringFilterSchema()

	s.Elem.(*schema.Resource).Schema["value"].ValidateDiagFunc = enum.Validate[types.WorkflowStatus]()

	return s
}

func expandDateFilterDateRange(l []interface{}) *types.DateRange {
	if len(l) == 0 || l[0] == nil {
		return nil
	}

	tfMap, ok := l[0].(map[string]interface{})
	if !ok {
		return nil
	}

	dr := &types.DateRange{}

	if v, ok := tfMap["unit"].(string); ok && v != "" {
		dr.Unit = types.DateRangeUnit(v)
	}

	if v, ok := tfMap["value"].(int); ok {
		dr.Value = aws.Int32(int32(v))
	}

	return dr
}

func expandDateFilters(l []interface{}) []types.DateFilter {
	if len(l) == 0 || l[0] == nil {
		return nil
	}

	var dateFilters []types.DateFilter

	for _, item := range l {
		tfMap, ok := item.(map[string]interface{})
		if !ok {
			continue
		}

		df := types.DateFilter{}

		if v, ok := tfMap["date_range"].([]interface{}); ok && len(v) > 0 && v[0] != nil {
			df.DateRange = expandDateFilterDateRange(v)
		}

		if v, ok := tfMap["end"].(string); ok && v != "" {
			df.End = aws.String(v)
		}

		if v, ok := tfMap["start"].(string); ok && v != "" {
			df.Start = aws.String(v)
		}

		dateFilters = append(dateFilters, df)
	}

	return dateFilters
}

func expandSecurityFindingFilters(l []interface{}) *types.AwsSecurityFindingFilters {
	if len(l) == 0 || l[0] == nil {
		return nil
	}

	tfMap, ok := l[0].(map[string]interface{})
	if !ok {
		return nil
	}

	filters := &types.AwsSecurityFindingFilters{}

	if v, ok := tfMap["aws_account_id"].(*schema.Set); ok && v.Len() > 0 {
		filters.AwsAccountId = expandStringFilters(v.List())
	}

	if v, ok := tfMap["company_name"].(*schema.Set); ok && v.Len() > 0 {
		filters.CompanyName = expandStringFilters(v.List())
	}

	if v, ok := tfMap["compliance_status"].(*schema.Set); ok && v.Len() > 0 {
		filters.ComplianceStatus = expandStringFilters(v.List())
	}

	if v, ok := tfMap["confidence"].(*schema.Set); ok && v.Len() > 0 {
		filters.Confidence = expandNumberFilters(v.List())
	}

	if v, ok := tfMap["created_at"].(*schema.Set); ok && v.Len() > 0 {
		filters.CreatedAt = expandDateFilters(v.List())
	}

	if v, ok := tfMap["criticality"].(*schema.Set); ok && v.Len() > 0 {
		filters.Criticality = expandNumberFilters(v.List())
	}

	if v, ok := tfMap["description"].(*schema.Set); ok && v.Len() > 0 {
		filters.Description = expandStringFilters(v.List())
	}

	if v, ok := tfMap["finding_provider_fields_confidence"].(*schema.Set); ok && v.Len() > 0 {
		filters.FindingProviderFieldsConfidence = expandNumberFilters(v.List())
	}

	if v, ok := tfMap["finding_provider_fields_criticality"].(*schema.Set); ok && v.Len() > 0 {
		filters.FindingProviderFieldsCriticality = expandNumberFilters(v.List())
	}

	if v, ok := tfMap["finding_provider_fields_related_findings_id"].(*schema.Set); ok && v.Len() > 0 {
		filters.FindingProviderFieldsRelatedFindingsId = expandStringFilters(v.List())
	}

	if v, ok := tfMap["finding_provider_fields_related_findings_product_arn"].(*schema.Set); ok && v.Len() > 0 {
		filters.FindingProviderFieldsRelatedFindingsProductArn = expandStringFilters(v.List())
	}

	if v, ok := tfMap["finding_provider_fields_severity_label"].(*schema.Set); ok && v.Len() > 0 {
		filters.FindingProviderFieldsSeverityLabel = expandStringFilters(v.List())
	}

	if v, ok := tfMap["finding_provider_fields_severity_original"].(*schema.Set); ok && v.Len() > 0 {
		filters.FindingProviderFieldsSeverityOriginal = expandStringFilters(v.List())
	}

	if v, ok := tfMap["finding_provider_fields_types"].(*schema.Set); ok && v.Len() > 0 {
		filters.FindingProviderFieldsTypes = expandStringFilters(v.List())
	}

	if v, ok := tfMap["first_observed_at"].(*schema.Set); ok && v.Len() > 0 {
		filters.FirstObservedAt = expandDateFilters(v.List())
	}

	if v, ok := tfMap["generator_id"].(*schema.Set); ok && v.Len() > 0 {
		filters.GeneratorId = expandStringFilters(v.List())
	}

	if v, ok := tfMap["id"].(*schema.Set); ok && v.Len() > 0 {
		filters.Id = expandStringFilters(v.List())
	}

	if v, ok := tfMap["keyword"].(*schema.Set); ok && v.Len() > 0 {
		filters.Keyword = expandKeywordFilters(v.List())
	}

	if v, ok := tfMap["last_observed_at"].(*schema.Set); ok && v.Len() > 0 {
		filters.LastObservedAt = expandDateFilters(v.List())
	}

	if v, ok := tfMap["malware_name"].(*schema.Set); ok && v.Len() > 0 {
		filters.MalwareName = expandStringFilters(v.List())
	}

	if v, ok := tfMap["malware_path"].(*schema.Set); ok && v.Len() > 0 {
		filters.MalwarePath = expandStringFilters(v.List())
	}

	if v, ok := tfMap["malware_state"].(*schema.Set); ok && v.Len() > 0 {
		filters.MalwareState = expandStringFilters(v.List())
	}

	if v, ok := tfMap["malware_type"].(*schema.Set); ok && v.Len() > 0 {
		filters.MalwareType = expandStringFilters(v.List())
	}

	if v, ok := tfMap["network_destination_domain"].(*schema.Set); ok && v.Len() > 0 {
		filters.NetworkDestinationDomain = expandStringFilters(v.List())
	}

	if v, ok := tfMap["network_destination_ipv4"].(*schema.Set); ok && v.Len() > 0 {
		filters.NetworkDestinationIpV4 = expandIPFilters(v.List())
	}

	if v, ok := tfMap["network_destination_ipv6"].(*schema.Set); ok && v.Len() > 0 {
		filters.NetworkDestinationIpV6 = expandIPFilters(v.List())
	}

	if v, ok := tfMap["network_destination_port"].(*schema.Set); ok && v.Len() > 0 {
		filters.NetworkDestinationPort = expandNumberFilters(v.List())
	}

	if v, ok := tfMap["network_direction"].(*schema.Set); ok && v.Len() > 0 {
		filters.NetworkDirection = expandStringFilters(v.List())
	}

	if v, ok := tfMap["network_protocol"].(*schema.Set); ok && v.Len() > 0 {
		filters.NetworkProtocol = expandStringFilters(v.List())
	}

	if v, ok := tfMap["network_source_domain"].(*schema.Set); ok && v.Len() > 0 {
		filters.NetworkSourceDomain = expandStringFilters(v.List())
	}

	if v, ok := tfMap["network_source_ipv4"].(*schema.Set); ok && v.Len() > 0 {
		filters.NetworkSourceIpV4 = expandIPFilters(v.List())
	}

	if v, ok := tfMap["network_source_ipv6"].(*schema.Set); ok && v.Len() > 0 {
		filters.NetworkSourceIpV6 = expandIPFilters(v.List())
	}

	if v, ok := tfMap["network_source_mac"].(*schema.Set); ok && v.Len() > 0 {
		filters.NetworkSourceMac = expandStringFilters(v.List())
	}

	if v, ok := tfMap["network_source_port"].(*schema.Set); ok && v.Len() > 0 {
		filters.NetworkSourcePort = expandNumberFilters(v.List())
	}

	if v, ok := tfMap["note_text"].(*schema.Set); ok && v.Len() > 0 {
		filters.NoteText = expandStringFilters(v.List())
	}

	if v, ok := tfMap["note_updated_at"].(*schema.Set); ok && v.Len() > 0 {
		filters.NoteUpdatedAt = expandDateFilters(v.List())
	}

	if v, ok := tfMap["note_updated_by"].(*schema.Set); ok && v.Len() > 0 {
		filters.NoteUpdatedBy = expandStringFilters(v.List())
	}

	if v, ok := tfMap["process_launched_at"].(*schema.Set); ok && v.Len() > 0 {
		filters.ProcessLaunchedAt = expandDateFilters(v.List())
	}

	if v, ok := tfMap["process_name"].(*schema.Set); ok && v.Len() > 0 {
		filters.ProcessName = expandStringFilters(v.List())
	}

	if v, ok := tfMap["process_parent_pid"].(*schema.Set); ok && v.Len() > 0 {
		filters.ProcessParentPid = expandNumberFilters(v.List())
	}

	if v, ok := tfMap["process_path"].(*schema.Set); ok && v.Len() > 0 {
		filters.ProcessPath = expandStringFilters(v.List())
	}

	if v, ok := tfMap["process_pid"].(*schema.Set); ok && v.Len() > 0 {
		filters.ProcessPid = expandNumberFilters(v.List())
	}

	if v, ok := tfMap["process_terminated_at"].(*schema.Set); ok && v.Len() > 0 {
		filters.ProcessTerminatedAt = expandDateFilters(v.List())
	}

	if v, ok := tfMap["product_arn"].(*schema.Set); ok && v.Len() > 0 {
		filters.ProductArn = expandStringFilters(v.List())
	}

	if v, ok := tfMap["product_fields"].(*schema.Set); ok && v.Len() > 0 {
		filters.ProductFields = expandMapFilters(v.List())
	}

	if v, ok := tfMap["product_name"].(*schema.Set); ok && v.Len() > 0 {
		filters.ProductName = expandStringFilters(v.List())
	}

	if v, ok := tfMap["recommendation_text"].(*schema.Set); ok && v.Len() > 0 {
		filters.RecommendationText = expandStringFilters(v.List())
	}

	if v, ok := tfMap["record_state"].(*schema.Set); ok && v.Len() > 0 {
		filters.RecordState = expandStringFilters(v.List())
	}

	if v, ok := tfMap["related_findings_id"].(*schema.Set); ok && v.Len() > 0 {
		filters.RelatedFindingsId = expandStringFilters(v.List())
	}

	if v, ok := tfMap["related_findings_product_arn"].(*schema.Set); ok && v.Len() > 0 {
		filters.RelatedFindingsProductArn = expandStringFilters(v.List())
	}

	if v, ok := tfMap["resource_aws_ec2_instance_iam_instance_profile_arn"].(*schema.Set); ok && v.Len() > 0 {
		filters.ResourceAwsEc2InstanceIamInstanceProfileArn = expandStringFilters(v.List())
	}

	if v, ok := tfMap["resource_aws_ec2_instance_image_id"].(*schema.Set); ok && v.Len() > 0 {
		filters.ResourceAwsEc2InstanceImageId = expandStringFilters(v.List())
	}

	if v, ok := tfMap["resource_aws_ec2_instance_ipv4_addresses"].(*schema.Set); ok && v.Len() > 0 {
		filters.ResourceAwsEc2InstanceIpV4Addresses = expandIPFilters(v.List())
	}

	if v, ok := tfMap["resource_aws_ec2_instance_ipv6_addresses"].(*schema.Set); ok && v.Len() > 0 {
		filters.ResourceAwsEc2InstanceIpV6Addresses = expandIPFilters(v.List())
	}

	if v, ok := tfMap["resource_aws_ec2_instance_key_name"].(*schema.Set); ok && v.Len() > 0 {
		filters.ResourceAwsEc2InstanceKeyName = expandStringFilters(v.List())
	}

	if v, ok := tfMap["resource_aws_ec2_instance_launched_at"].(*schema.Set); ok && v.Len() > 0 {
		filters.ResourceAwsEc2InstanceLaunchedAt = expandDateFilters(v.List())
	}

	if v, ok := tfMap["resource_aws_ec2_instance_subnet_id"].(*schema.Set); ok && v.Len() > 0 {
		filters.ResourceAwsEc2InstanceSubnetId = expandStringFilters(v.List())
	}

	if v, ok := tfMap["resource_aws_ec2_instance_type"].(*schema.Set); ok && v.Len() > 0 {
		filters.ResourceAwsEc2InstanceType = expandStringFilters(v.List())
	}

	if v, ok := tfMap["resource_aws_ec2_instance_vpc_id"].(*schema.Set); ok && v.Len() > 0 {
		filters.ResourceAwsEc2InstanceVpcId = expandStringFilters(v.List())
	}

	if v, ok := tfMap["resource_aws_iam_access_key_created_at"].(*schema.Set); ok && v.Len() > 0 {
		filters.ResourceAwsIamAccessKeyCreatedAt = expandDateFilters(v.List())
	}

	if v, ok := tfMap["resource_aws_iam_access_key_status"].(*schema.Set); ok && v.Len() > 0 {
		filters.ResourceAwsIamAccessKeyStatus = expandStringFilters(v.List())
	}

	if v, ok := tfMap["resource_aws_iam_access_key_user_name"].(*schema.Set); ok && v.Len() > 0 {
		filters.ResourceAwsIamAccessKeyUserName = expandStringFilters(v.List())
	}

	if v, ok := tfMap["resource_aws_s3_bucket_owner_id"].(*schema.Set); ok && v.Len() > 0 {
		filters.ResourceAwsS3BucketOwnerId = expandStringFilters(v.List())
	}

	if v, ok := tfMap["resource_aws_s3_bucket_owner_name"].(*schema.Set); ok && v.Len() > 0 {
		filters.ResourceAwsS3BucketOwnerName = expandStringFilters(v.List())
	}

	if v, ok := tfMap["resource_container_image_id"].(*schema.Set); ok && v.Len() > 0 {
		filters.ResourceContainerImageId = expandStringFilters(v.List())
	}

	if v, ok := tfMap["resource_container_image_name"].(*schema.Set); ok && v.Len() > 0 {
		filters.ResourceContainerImageName = expandStringFilters(v.List())
	}

	if v, ok := tfMap["resource_container_launched_at"].(*schema.Set); ok && v.Len() > 0 {
		filters.ResourceContainerLaunchedAt = expandDateFilters(v.List())
	}

	if v, ok := tfMap["resource_container_name"].(*schema.Set); ok && v.Len() > 0 {
		filters.ResourceContainerName = expandStringFilters(v.List())
	}

	if v, ok := tfMap["resource_details_other"].(*schema.Set); ok && v.Len() > 0 {
		filters.ResourceDetailsOther = expandMapFilters(v.List())
	}

	if v, ok := tfMap["resource_id"].(*schema.Set); ok && v.Len() > 0 {
		filters.ResourceId = expandStringFilters(v.List())
	}

	if v, ok := tfMap["resource_partition"].(*schema.Set); ok && v.Len() > 0 {
		filters.ResourcePartition = expandStringFilters(v.List())
	}

	if v, ok := tfMap["resource_region"].(*schema.Set); ok && v.Len() > 0 {
		filters.ResourceRegion = expandStringFilters(v.List())
	}

	if v, ok := tfMap["resource_tags"].(*schema.Set); ok && v.Len() > 0 {
		filters.ResourceTags = expandMapFilters(v.List())
	}

	if v, ok := tfMap["resource_type"].(*schema.Set); ok && v.Len() > 0 {
		filters.ResourceType = expandStringFilters(v.List())
	}

	if v, ok := tfMap["severity_label"].(*schema.Set); ok && v.Len() > 0 {
		filters.SeverityLabel = expandStringFilters(v.List())
	}

	if v, ok := tfMap["source_url"].(*schema.Set); ok && v.Len() > 0 {
		filters.SourceUrl = expandStringFilters(v.List())
	}

	if v, ok := tfMap["threat_intel_indicator_category"].(*schema.Set); ok && v.Len() > 0 {
		filters.ThreatIntelIndicatorCategory = expandStringFilters(v.List())
	}

	if v, ok := tfMap["threat_intel_indicator_last_observed_at"].(*schema.Set); ok && v.Len() > 0 {
		filters.ThreatIntelIndicatorLastObservedAt = expandDateFilters(v.List())
	}

	if v, ok := tfMap["threat_intel_indicator_source"].(*schema.Set); ok && v.Len() > 0 {
		filters.ThreatIntelIndicatorSource = expandStringFilters(v.List())
	}

	if v, ok := tfMap["threat_intel_indicator_source_url"].(*schema.Set); ok && v.Len() > 0 {
		filters.ThreatIntelIndicatorSourceUrl = expandStringFilters(v.List())
	}

	if v, ok := tfMap["threat_intel_indicator_type"].(*schema.Set); ok && v.Len() > 0 {
		filters.ThreatIntelIndicatorType = expandStringFilters(v.List())
	}

	if v, ok := tfMap["threat_intel_indicator_value"].(*schema.Set); ok && v.Len() > 0 {
		filters.ThreatIntelIndicatorValue = expandStringFilters(v.List())
	}

	if v, ok := tfMap["title"].(*schema.Set); ok && v.Len() > 0 {
		filters.Title = expandStringFilters(v.List())
	}

	if v, ok := tfMap["type"].(*schema.Set); ok && v.Len() > 0 {
		filters.Type = expandStringFilters(v.List())
	}

	if v, ok := tfMap["updated_at"].(*schema.Set); ok && v.Len() > 0 {
		filters.UpdatedAt = expandDateFilters(v.List())
	}

	if v, ok := tfMap["user_defined_values"].(*schema.Set); ok && v.Len() > 0 {
		filters.UserDefinedFields = expandMapFilters(v.List())
	}

	if v, ok := tfMap["verification_state"].(*schema.Set); ok && v.Len() > 0 {
		filters.VerificationState = expandStringFilters(v.List())
	}

	if v, ok := tfMap["workflow_status"].(*schema.Set); ok && v.Len() > 0 {
		filters.WorkflowStatus = expandStringFilters(v.List())
	}

	return filters
}

func expandIPFilters(l []interface{}) []types.IpFilter {
	if len(l) == 0 || l[0] == nil {
		return nil
	}

	var ipFilters []types.IpFilter

	for _, item := range l {
		tfMap, ok := item.(map[string]interface{})
		if !ok {
			continue
		}

		ipFilter := types.IpFilter{}

		if v, ok := tfMap["cidr"].(string); ok && v != "" {
			ipFilter.Cidr = aws.String(v)
		}

		ipFilters = append(ipFilters, ipFilter)
	}

	return ipFilters
}

func expandKeywordFilters(l []interface{}) []types.KeywordFilter {
	if len(l) == 0 || l[0] == nil {
		return nil
	}

	var keywordFilters []types.KeywordFilter

	for _, item := range l {
		tfMap, ok := item.(map[string]interface{})
		if !ok {
			continue
		}

		kf := types.KeywordFilter{}

		if v, ok := tfMap["value"].(string); ok && v != "" {
			kf.Value = aws.String(v)
		}

		keywordFilters = append(keywordFilters, kf)
	}

	return keywordFilters
}

func expandMapFilters(l []interface{}) []types.MapFilter {
	if len(l) == 0 || l[0] == nil {
		return nil
	}

	var mapFilters []types.MapFilter

	for _, item := range l {
		tfMap, ok := item.(map[string]interface{})
		if !ok {
			continue
		}

		mf := types.MapFilter{}

		if v, ok := tfMap["comparison"].(string); ok && v != "" {
			mf.Comparison = types.MapFilterComparison(v)
		}

		if v, ok := tfMap["key"].(string); ok && v != "" {
			mf.Key = aws.String(v)
		}

		if v, ok := tfMap["value"].(string); ok && v != "" {
			mf.Value = aws.String(v)
		}

		mapFilters = append(mapFilters, mf)
	}

	return mapFilters
}

func expandNumberFilters(l []interface{}) []types.NumberFilter {
	if len(l) == 0 || l[0] == nil {
		return nil
	}

	var numFilters []types.NumberFilter

	for _, item := range l {
		tfMap, ok := item.(map[string]interface{})
		if !ok {
			continue
		}

		nf := types.NumberFilter{}

		if v, ok := tfMap["eq"].(string); ok && v != "" {
			val, err := strconv.ParseFloat(v, 64)
			if err == nil {
				nf.Eq = aws.Float64(val)
			}
		}

		if v, ok := tfMap["gte"].(string); ok && v != "" {
			val, err := strconv.ParseFloat(v, 64)
			if err == nil {
				nf.Gte = aws.Float64(val)
			}
		}

		if v, ok := tfMap["lte"].(string); ok && v != "" {
			val, err := strconv.ParseFloat(v, 64)
			if err == nil {
				nf.Lte = aws.Float64(val)
			}
		}

		numFilters = append(numFilters, nf)
	}

	return numFilters
}

func expandStringFilters(l []interface{}) []types.StringFilter {
	if len(l) == 0 || l[0] == nil {
		return nil
	}

	var stringFilters []types.StringFilter

	for _, item := range l {
		tfMap, ok := item.(map[string]interface{})
		if !ok {
			continue
		}

		sf := types.StringFilter{}

		if v, ok := tfMap["comparison"].(string); ok && v != "" {
			sf.Comparison = types.StringFilterComparison(v)
		}

		if v, ok := tfMap["value"].(string); ok && v != "" {
			sf.Value = aws.String(v)
		}

		stringFilters = append(stringFilters, sf)
	}

	return stringFilters
}

func flattenDateFilterDateRange(dateRange *types.DateRange) []interface{} {
	if dateRange == nil {
		return nil
	}

	m := map[string]interface{}{
		"unit":  string(dateRange.Unit),
		"value": aws.ToInt32((dateRange.Value)),
	}

	return []interface{}{m}
}

func flattenDateFilters(filters []types.DateFilter) []interface{} {
	if len(filters) == 0 {
		return nil
	}

	var dateFilters []interface{}

	for _, filter := range filters {
		m := map[string]interface{}{
			"date_range": flattenDateFilterDateRange(filter.DateRange),
			"end":        aws.ToString(filter.End),
			"start":      aws.ToString(filter.Start),
		}

		dateFilters = append(dateFilters, m)
	}

	return dateFilters
}

func flattenIPFilters(filters []types.IpFilter) []interface{} {
	if len(filters) == 0 {
		return nil
	}

	var ipFilters []interface{}

	for _, filter := range filters {
		m := map[string]interface{}{
			"cidr": aws.ToString(filter.Cidr),
		}

		ipFilters = append(ipFilters, m)
	}

	return ipFilters
}

func flattenKeywordFilters(filters []types.KeywordFilter) []interface{} {
	if len(filters) == 0 {
		return nil
	}

	var keywordFilters []interface{}

	for _, filter := range filters {
		m := map[string]interface{}{
			"value": aws.ToString(filter.Value),
		}

		keywordFilters = append(keywordFilters, m)
	}

	return keywordFilters
}

func flattenMapFilters(filters []types.MapFilter) []interface{} {
	if len(filters) == 0 {
		return nil
	}

	var mapFilters []interface{}

	for _, filter := range filters {
		m := map[string]interface{}{
			"comparison": string(filter.Comparison),
			"key":        aws.ToString(filter.Key),
			"value":      aws.ToString(filter.Value),
		}

		mapFilters = append(mapFilters, m)
	}

	return mapFilters
}

func flattenNumberFilters(filters []types.NumberFilter) []interface{} {
	if len(filters) == 0 {
		return nil
	}

	var numFilters []interface{}

	for _, filter := range filters {
		m := map[string]interface{}{}

		if filter.Eq != nil {
			m["eq"] = strconv.FormatFloat(aws.ToFloat64(filter.Eq), 'f', -1, 64)
		}

		if filter.Gte != nil {
			m["gte"] = strconv.FormatFloat(aws.ToFloat64(filter.Gte), 'f', -1, 64)
		}

		if filter.Lte != nil {
			m["lte"] = strconv.FormatFloat(aws.ToFloat64(filter.Lte), 'f', -1, 64)
		}

		numFilters = append(numFilters, m)
	}

	return numFilters
}

func flattenSecurityFindingFilters(filters *types.AwsSecurityFindingFilters) []interface{} {
	if filters == nil {
		return nil
	}

	m := map[string]interface{}{
		"aws_account_id":                      flattenStringFilters(filters.AwsAccountId),
		"company_name":                        flattenStringFilters(filters.CompanyName),
		"compliance_status":                   flattenStringFilters(filters.ComplianceStatus),
		"confidence":                          flattenNumberFilters(filters.Confidence),
		"created_at":                          flattenDateFilters(filters.CreatedAt),
		"criticality":                         flattenNumberFilters(filters.Criticality),
		"description":                         flattenStringFilters(filters.Description),
		"finding_provider_fields_confidence":  flattenNumberFilters(filters.FindingProviderFieldsConfidence),
		"finding_provider_fields_criticality": flattenNumberFilters(filters.FindingProviderFieldsCriticality),
		"finding_provider_fields_related_findings_id":          flattenStringFilters(filters.FindingProviderFieldsRelatedFindingsId),
		"finding_provider_fields_related_findings_product_arn": flattenStringFilters(filters.FindingProviderFieldsRelatedFindingsProductArn),
		"finding_provider_fields_severity_label":               flattenStringFilters(filters.FindingProviderFieldsSeverityLabel),
		"finding_provider_fields_severity_original":            flattenStringFilters(filters.FindingProviderFieldsSeverityOriginal),
		"finding_provider_fields_types":                        flattenStringFilters(filters.FindingProviderFieldsTypes),
		"first_observed_at":                                    flattenDateFilters(filters.FirstObservedAt),
		"generator_id":                                         flattenStringFilters(filters.GeneratorId),
		"id":                                                   flattenStringFilters(filters.Id),
		"keyword":                                              flattenKeywordFilters(filters.Keyword),
		"last_observed_at":                                     flattenDateFilters(filters.LastObservedAt),
		"malware_name":                                         flattenStringFilters(filters.MalwareName),
		"malware_path":                                         flattenStringFilters(filters.MalwarePath),
		"malware_state":                                        flattenStringFilters(filters.MalwareState),
		"malware_type":                                         flattenStringFilters(filters.MalwareType),
		"network_destination_domain":                           flattenStringFilters(filters.NetworkDestinationDomain),
		"network_destination_ipv4":                             flattenIPFilters(filters.NetworkDestinationIpV4),
		"network_destination_ipv6":                             flattenIPFilters(filters.NetworkDestinationIpV6),
		"network_destination_port":                             flattenNumberFilters(filters.NetworkDestinationPort),
		"network_direction":                                    flattenStringFilters(filters.NetworkDirection),
		"network_protocol":                                     flattenStringFilters(filters.NetworkProtocol),
		"network_source_domain":                                flattenStringFilters(filters.NetworkSourceDomain),
		"network_source_ipv4":                                  flattenIPFilters(filters.NetworkSourceIpV4),
		"network_source_ipv6":                                  flattenIPFilters(filters.NetworkSourceIpV6),
		"network_source_mac":                                   flattenStringFilters(filters.NetworkSourceMac),
		"network_source_port":                                  flattenNumberFilters(filters.NetworkSourcePort),
		"note_text":                                            flattenStringFilters(filters.NoteText),
		"note_updated_at":                                      flattenDateFilters(filters.NoteUpdatedAt),
		"note_updated_by":                                      flattenStringFilters(filters.NoteUpdatedBy),
		"process_launched_at":                                  flattenDateFilters(filters.ProcessLaunchedAt),
		"process_name":                                         flattenStringFilters(filters.ProcessName),
		"process_parent_pid":                                   flattenNumberFilters(filters.ProcessParentPid),
		"process_path":                                         flattenStringFilters(filters.ProcessPath),
		"process_pid":                                          flattenNumberFilters(filters.ProcessPid),
		"process_terminated_at":                                flattenDateFilters(filters.ProcessTerminatedAt),
		"product_arn":                                          flattenStringFilters(filters.ProductArn),
		"product_fields":                                       flattenMapFilters(filters.ProductFields),
		"product_name":                                         flattenStringFilters(filters.ProductName),
		"recommendation_text":                                  flattenStringFilters(filters.RecommendationText),
		"record_state":                                         flattenStringFilters(filters.RecordState),
		"related_findings_id":                                  flattenStringFilters(filters.RelatedFindingsId),
		"related_findings_product_arn":                         flattenStringFilters(filters.RelatedFindingsProductArn),
		"resource_aws_ec2_instance_iam_instance_profile_arn": flattenStringFilters(filters.ResourceAwsEc2InstanceIamInstanceProfileArn),
		"resource_aws_ec2_instance_image_id":                 flattenStringFilters(filters.ResourceAwsEc2InstanceImageId),
		"resource_aws_ec2_instance_ipv4_addresses":           flattenIPFilters(filters.ResourceAwsEc2InstanceIpV4Addresses),
		"resource_aws_ec2_instance_ipv6_addresses":           flattenIPFilters(filters.ResourceAwsEc2InstanceIpV6Addresses),
		"resource_aws_ec2_instance_key_name":                 flattenStringFilters(filters.ResourceAwsEc2InstanceKeyName),
		"resource_aws_ec2_instance_launched_at":              flattenDateFilters(filters.ResourceAwsEc2InstanceLaunchedAt),
		"resource_aws_ec2_instance_subnet_id":                flattenStringFilters(filters.ResourceAwsEc2InstanceSubnetId),
		"resource_aws_ec2_instance_type":                     flattenStringFilters(filters.ResourceAwsEc2InstanceType),
		"resource_aws_ec2_instance_vpc_id":                   flattenStringFilters(filters.ResourceAwsEc2InstanceVpcId),
		"resource_aws_iam_access_key_created_at":             flattenDateFilters(filters.ResourceAwsIamAccessKeyCreatedAt),
		"resource_aws_iam_access_key_status":                 flattenStringFilters(filters.ResourceAwsIamAccessKeyStatus),
		"resource_aws_iam_access_key_user_name":              flattenStringFilters(filters.ResourceAwsIamAccessKeyUserName),
		"resource_aws_s3_bucket_owner_id":                    flattenStringFilters(filters.ResourceAwsS3BucketOwnerId),
		"resource_aws_s3_bucket_owner_name":                  flattenStringFilters(filters.ResourceAwsS3BucketOwnerName),
		"resource_container_image_id":                        flattenStringFilters(filters.ResourceContainerImageId),
		"resource_container_image_name":                      flattenStringFilters(filters.ResourceContainerImageName),
		"resource_container_launched_at":                     flattenDateFilters(filters.ResourceContainerLaunchedAt),
		"resource_container_name":                            flattenStringFilters(filters.ResourceContainerName),
		"resource_details_other":                             flattenMapFilters(filters.ResourceDetailsOther),
		"resource_id":                                        flattenStringFilters(filters.ResourceId),
		"resource_partition":                                 flattenStringFilters(filters.ResourcePartition),
		"resource_region":                                    flattenStringFilters(filters.ResourceRegion),
		"resource_tags":                                      flattenMapFilters(filters.ResourceTags),
		"resource_type":                                      flattenStringFilters(filters.ResourceType),
		"severity_label":                                     flattenStringFilters(filters.SeverityLabel),
		"source_url":                                         flattenStringFilters(filters.ThreatIntelIndicatorSourceUrl),
		"threat_intel_indicator_category":                    flattenStringFilters(filters.ThreatIntelIndicatorCategory),
		"threat_intel_indicator_last_observed_at":            flattenDateFilters(filters.ThreatIntelIndicatorLastObservedAt),
		"threat_intel_indicator_source":                      flattenStringFilters(filters.ThreatIntelIndicatorSource),
		"threat_intel_indicator_source_url":                  flattenStringFilters(filters.ThreatIntelIndicatorSourceUrl),
		"threat_intel_indicator_type":                        flattenStringFilters(filters.ThreatIntelIndicatorType),
		"threat_intel_indicator_value":                       flattenStringFilters(filters.ThreatIntelIndicatorValue),
		"title":                                              flattenStringFilters(filters.Title),
		"type":                                               flattenStringFilters(filters.Type),
		"updated_at":                                         flattenDateFilters(filters.UpdatedAt),
		"user_defined_values":                                flattenMapFilters(filters.UserDefinedFields),
		"verification_state":                                 flattenStringFilters(filters.VerificationState),
		"workflow_status":                                    flattenStringFilters(filters.WorkflowStatus),
	}

	return []interface{}{m}
}

func flattenStringFilters(filters []types.StringFilter) []interface{} {
	if len(filters) == 0 {
		return nil
	}

	var stringFilters []interface{}

	for _, filter := range filters {
		m := map[string]interface{}{
			"comparison": string(filter.Comparison),
			"value":      aws.ToString(filter.Value),
		}

		stringFilters = append(stringFilters, m)
	}

	return stringFilters
}<|MERGE_RESOLUTION|>--- conflicted
+++ resolved
@@ -11,10 +11,7 @@
 	"github.com/aws/aws-sdk-go-v2/aws"
 	"github.com/aws/aws-sdk-go-v2/service/securityhub"
 	"github.com/aws/aws-sdk-go-v2/service/securityhub/types"
-<<<<<<< HEAD
-=======
 	"github.com/hashicorp/aws-sdk-go-base/v2/tfawserr"
->>>>>>> 57aba66d
 	"github.com/hashicorp/terraform-plugin-sdk/v2/diag"
 	"github.com/hashicorp/terraform-plugin-sdk/v2/helper/retry"
 	"github.com/hashicorp/terraform-plugin-sdk/v2/helper/schema"
@@ -169,13 +166,6 @@
 		return diag.Errorf("creating Security Hub Insight (%s): %s", name, err)
 	}
 
-<<<<<<< HEAD
-	if output == nil {
-		return diag.Errorf("creating Security Hub Insight (%s): empty output", name)
-	}
-
-=======
->>>>>>> 57aba66d
 	d.SetId(aws.ToString(output.InsightArn))
 
 	return resourceInsightRead(ctx, d, meta)
@@ -242,13 +232,9 @@
 		InsightArn: aws.String(d.Id()),
 	})
 
-<<<<<<< HEAD
-	_, err := conn.DeleteInsight(ctx, input)
-=======
 	if tfawserr.ErrCodeEquals(err, errCodeResourceNotFoundException) {
 		return nil
 	}
->>>>>>> 57aba66d
 
 	if err != nil {
 		return diag.Errorf("deleting Security Hub Insight (%s): %s", d.Id(), err)
