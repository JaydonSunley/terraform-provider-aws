--- conflicted
+++ resolved
@@ -32,14 +32,10 @@
 				IdentifierAttribute: names.AttrARN,
 			}),
 			Region:   unique.Make(inttypes.ResourceRegionDefault()),
-<<<<<<< HEAD
 			Identity: inttypes.RegionalARNIdentity(inttypes.WithIdentityDuplicateAttrs(names.AttrID)),
 			Import: inttypes.Import{
 				WrappedImport: true,
 			},
-=======
-			Identity: inttypes.RegionalARNIdentity(),
->>>>>>> 94d54c49
 		},
 	}
 }
