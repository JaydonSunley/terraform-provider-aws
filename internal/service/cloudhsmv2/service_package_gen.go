// Code generated by internal/generate/servicepackage/main.go; DO NOT EDIT.

package cloudhsmv2

import (
	"context"
	"unique"

	"github.com/aws/aws-sdk-go-v2/aws"
	"github.com/aws/aws-sdk-go-v2/service/cloudhsmv2"
	"github.com/hashicorp/terraform-plugin-log/tflog"
	"github.com/hashicorp/terraform-provider-aws/internal/conns"
	inttypes "github.com/hashicorp/terraform-provider-aws/internal/types"
	"github.com/hashicorp/terraform-provider-aws/names"
)

type servicePackage struct{}

func (p *servicePackage) FrameworkDataSources(ctx context.Context) []*inttypes.ServicePackageFrameworkDataSource {
	return []*inttypes.ServicePackageFrameworkDataSource{}
}

func (p *servicePackage) FrameworkResources(ctx context.Context) []*inttypes.ServicePackageFrameworkResource {
	return []*inttypes.ServicePackageFrameworkResource{}
}

func (p *servicePackage) SDKDataSources(ctx context.Context) []*inttypes.ServicePackageSDKDataSource {
	return []*inttypes.ServicePackageSDKDataSource{
		{
			Factory:  dataSourceCluster,
			TypeName: "aws_cloudhsm_v2_cluster",
			Name:     "Cluster",
			Region: &inttypes.ServicePackageResourceRegion{
				IsGlobal:                      false,
				IsOverrideEnabled:             true,
				IsValidateOverrideInPartition: true,
			},
		},
	}
}

func (p *servicePackage) SDKResources(ctx context.Context) []*inttypes.ServicePackageSDKResource {
	return []*inttypes.ServicePackageSDKResource{
		{
			Factory:  resourceCluster,
			TypeName: "aws_cloudhsm_v2_cluster",
			Name:     "Cluster",
<<<<<<< HEAD
			Tags: &inttypes.ServicePackageResourceTags{
				IdentifierAttribute: names.AttrID,
			},
			Region: &inttypes.ServicePackageResourceRegion{
				IsGlobal:                      false,
				IsOverrideEnabled:             true,
				IsValidateOverrideInPartition: true,
			},
=======
			Tags: unique.Make(types.ServicePackageResourceTags{
				IdentifierAttribute: names.AttrID,
			}),
>>>>>>> 45438b17
		},
		{
			Factory:  resourceHSM,
			TypeName: "aws_cloudhsm_v2_hsm",
			Name:     "HSM",
			Region: &inttypes.ServicePackageResourceRegion{
				IsGlobal:                      false,
				IsOverrideEnabled:             true,
				IsValidateOverrideInPartition: true,
			},
		},
	}
}

func (p *servicePackage) ServicePackageName() string {
	return names.CloudHSMV2
}

// NewClient returns a new AWS SDK for Go v2 client for this service package's AWS API.
func (p *servicePackage) NewClient(ctx context.Context, config map[string]any) (*cloudhsmv2.Client, error) {
	cfg := *(config["aws_sdkv2_config"].(*aws.Config))
	optFns := []func(*cloudhsmv2.Options){
		cloudhsmv2.WithEndpointResolverV2(newEndpointResolverV2()),
		withBaseEndpoint(config[names.AttrEndpoint].(string)),
		func(o *cloudhsmv2.Options) {
			if region := config[names.AttrRegion].(string); o.Region != region {
				tflog.Info(ctx, "overriding provider-configured AWS API region", map[string]any{
					"service":         p.ServicePackageName(),
					"original_region": o.Region,
					"override_region": region,
				})
				o.Region = region
			}
		},
		withExtraOptions(ctx, p, config),
	}

	return cloudhsmv2.NewFromConfig(cfg, optFns...), nil
}

// withExtraOptions returns a functional option that allows this service package to specify extra API client options.
// This option is always called after any generated options.
func withExtraOptions(ctx context.Context, sp conns.ServicePackage, config map[string]any) func(*cloudhsmv2.Options) {
	if v, ok := sp.(interface {
		withExtraOptions(context.Context, map[string]any) []func(*cloudhsmv2.Options)
	}); ok {
		optFns := v.withExtraOptions(ctx, config)

		return func(o *cloudhsmv2.Options) {
			for _, optFn := range optFns {
				optFn(o)
			}
		}
	}

	return func(*cloudhsmv2.Options) {}
}

func ServicePackage(ctx context.Context) conns.ServicePackage {
	return &servicePackage{}
}<|MERGE_RESOLUTION|>--- conflicted
+++ resolved
@@ -45,20 +45,14 @@
 			Factory:  resourceCluster,
 			TypeName: "aws_cloudhsm_v2_cluster",
 			Name:     "Cluster",
-<<<<<<< HEAD
-			Tags: &inttypes.ServicePackageResourceTags{
+			Tags: unique.Make(inttypes.ServicePackageResourceTags{
 				IdentifierAttribute: names.AttrID,
-			},
+			}),
 			Region: &inttypes.ServicePackageResourceRegion{
 				IsGlobal:                      false,
 				IsOverrideEnabled:             true,
 				IsValidateOverrideInPartition: true,
 			},
-=======
-			Tags: unique.Make(types.ServicePackageResourceTags{
-				IdentifierAttribute: names.AttrID,
-			}),
->>>>>>> 45438b17
 		},
 		{
 			Factory:  resourceHSM,
