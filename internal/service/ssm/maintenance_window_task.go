--- conflicted
+++ resolved
@@ -80,12 +80,7 @@
 				Optional:     true,
 				ValidateFunc: validation.IntAtLeast(0),
 			},
-<<<<<<< HEAD
-			"service_role_arn": {
-=======
-
 			names.AttrServiceRoleARN: {
->>>>>>> be30b1b9
 				Type:         schema.TypeString,
 				Optional:     true,
 				Computed:     true,
@@ -182,7 +177,6 @@
 							MaxItems: 1,
 							Elem: &schema.Resource{
 								Schema: map[string]*schema.Schema{
-<<<<<<< HEAD
 									"cloudwatch_config": {
 										Type:     schema.TypeList,
 										Optional: true,
@@ -201,10 +195,7 @@
 											},
 										},
 									},
-									"comment": {
-=======
 									names.AttrComment: {
->>>>>>> be30b1b9
 										Type:         schema.TypeString,
 										Optional:     true,
 										ValidateFunc: validation.StringLenBetween(0, 100),
@@ -276,12 +267,7 @@
 											},
 										},
 									},
-<<<<<<< HEAD
-									"service_role_arn": {
-=======
-
 									names.AttrServiceRoleARN: {
->>>>>>> be30b1b9
 										Type:         schema.TypeString,
 										Optional:     true,
 										ValidateFunc: verify.ValidARN,
@@ -370,7 +356,7 @@
 		input.Priority = aws.Int32(int32(v.(int)))
 	}
 
-	if v, ok := d.GetOk("service_role_arn"); ok {
+	if v, ok := d.GetOk(names.AttrServiceRoleARN); ok {
 		input.ServiceRoleArn = aws.String(v.(string))
 	}
 
@@ -424,7 +410,7 @@
 	d.Set("max_errors", output.MaxErrors)
 	d.Set(names.AttrName, output.Name)
 	d.Set(names.AttrPriority, output.Priority)
-	d.Set("service_role_arn", output.ServiceRoleArn)
+	d.Set(names.AttrServiceRoleARN, output.ServiceRoleArn)
 	if err := d.Set("targets", flattenTargets(output.Targets)); err != nil {
 		return sdkdiag.AppendErrorf(diags, "setting targets: %s", err)
 	}
@@ -457,24 +443,8 @@
 		input.CutoffBehavior = awstypes.MaintenanceWindowTaskCutoffBehavior(v.(string))
 	}
 
-<<<<<<< HEAD
 	if v, ok := d.GetOk(names.AttrDescription); ok {
 		input.Description = aws.String(v.(string))
-=======
-	params := &ssm.MaintenanceWindowRunCommandParameters{}
-	configParam := config[0].(map[string]interface{})
-	if attr, ok := configParam[names.AttrComment]; ok && len(attr.(string)) != 0 {
-		params.Comment = aws.String(attr.(string))
-	}
-	if attr, ok := configParam["document_hash"]; ok && len(attr.(string)) != 0 {
-		params.DocumentHash = aws.String(attr.(string))
-	}
-	if attr, ok := configParam["document_hash_type"]; ok && len(attr.(string)) != 0 {
-		params.DocumentHashType = aws.String(attr.(string))
-	}
-	if attr, ok := configParam["document_version"]; ok && len(attr.(string)) != 0 {
-		params.DocumentVersion = aws.String(attr.(string))
->>>>>>> be30b1b9
 	}
 
 	if v, ok := d.GetOk("max_concurrency"); ok {
@@ -489,17 +459,12 @@
 		input.Name = aws.String(v.(string))
 	}
 
-	if v, ok := d.GetOk("service_role_arn"); ok {
+	if v, ok := d.GetOk(names.AttrServiceRoleARN); ok {
 		input.ServiceRoleArn = aws.String(v.(string))
 	}
-<<<<<<< HEAD
 
 	if v, ok := d.GetOk("task_invocation_parameters"); ok {
 		input.TaskInvocationParameters = expandTaskInvocationParameters(v.([]interface{}))
-=======
-	if attr, ok := configParam[names.AttrServiceRoleARN]; ok && len(attr.(string)) != 0 {
-		params.ServiceRoleArn = aws.String(attr.(string))
->>>>>>> be30b1b9
 	}
 
 	if v, ok := d.GetOk("targets"); ok {
@@ -522,7 +487,6 @@
 	var diags diag.Diagnostics
 	conn := meta.(*conns.AWSClient).SSMClient(ctx)
 
-<<<<<<< HEAD
 	log.Printf("[INFO] Deleting SSM Maintenance Window Task: %s", d.Id())
 	_, err := conn.DeregisterTaskFromMaintenanceWindow(ctx, &ssm.DeregisterTaskFromMaintenanceWindowInput{
 		WindowId:     aws.String(d.Get("window_id").(string)),
@@ -531,37 +495,6 @@
 
 	if errs.IsA[*awstypes.DoesNotExistException](err) {
 		return diags
-=======
-	if parameters.Comment != nil {
-		result[names.AttrComment] = aws.StringValue(parameters.Comment)
-	}
-	if parameters.DocumentHash != nil {
-		result["document_hash"] = aws.StringValue(parameters.DocumentHash)
-	}
-	if parameters.DocumentHashType != nil {
-		result["document_hash_type"] = aws.StringValue(parameters.DocumentHashType)
-	}
-	if parameters.DocumentVersion != nil {
-		result["document_version"] = aws.StringValue(parameters.DocumentVersion)
-	}
-	if parameters.NotificationConfig != nil {
-		result["notification_config"] = flattenTaskInvocationRunCommandParametersNotificationConfig(parameters.NotificationConfig)
-	}
-	if parameters.OutputS3BucketName != nil {
-		result["output_s3_bucket"] = aws.StringValue(parameters.OutputS3BucketName)
-	}
-	if parameters.OutputS3KeyPrefix != nil {
-		result["output_s3_key_prefix"] = aws.StringValue(parameters.OutputS3KeyPrefix)
-	}
-	if parameters.Parameters != nil {
-		result[names.AttrParameter] = flattenTaskInvocationCommonParameters(parameters.Parameters)
-	}
-	if parameters.ServiceRoleArn != nil {
-		result[names.AttrServiceRoleARN] = aws.StringValue(parameters.ServiceRoleArn)
-	}
-	if parameters.TimeoutSeconds != nil {
-		result["timeout_seconds"] = aws.Int64Value(parameters.TimeoutSeconds)
->>>>>>> be30b1b9
 	}
 
 	if err != nil {
@@ -739,7 +672,7 @@
 	if v, ok := tfMap["cloudwatch_config"]; ok && len(v.([]interface{})) > 0 {
 		apiObject.CloudWatchOutputConfig = expandTaskInvocationRunCommandParametersCloudWatchConfig(v.([]interface{}))
 	}
-	if v, ok := tfMap["comment"]; ok && len(v.(string)) != 0 {
+	if v, ok := tfMap[names.AttrComment]; ok && len(v.(string)) != 0 {
 		apiObject.Comment = aws.String(v.(string))
 	}
 	if v, ok := tfMap["document_hash"]; ok && len(v.(string)) != 0 {
@@ -751,14 +684,8 @@
 	if v, ok := tfMap["document_version"]; ok && len(v.(string)) != 0 {
 		apiObject.DocumentVersion = aws.String(v.(string))
 	}
-<<<<<<< HEAD
 	if v, ok := tfMap["notification_config"]; ok && len(v.([]interface{})) > 0 {
 		apiObject.NotificationConfig = expandTaskInvocationRunCommandParametersNotificationConfig(v.([]interface{}))
-=======
-
-	if v, ok := d.GetOk(names.AttrServiceRoleARN); ok {
-		params.ServiceRoleArn = aws.String(v.(string))
->>>>>>> be30b1b9
 	}
 	if v, ok := tfMap["output_s3_bucket"]; ok && len(v.(string)) != 0 {
 		apiObject.OutputS3BucketName = aws.String(v.(string))
@@ -769,7 +696,7 @@
 	if v, ok := tfMap[names.AttrParameter]; ok && len(v.(*schema.Set).List()) > 0 {
 		apiObject.Parameters = expandTaskInvocationCommonParameters(v.(*schema.Set).List())
 	}
-	if v, ok := tfMap["service_role_arn"]; ok && len(v.(string)) != 0 {
+	if v, ok := tfMap[names.AttrServiceRoleARN]; ok && len(v.(string)) != 0 {
 		apiObject.ServiceRoleArn = aws.String(v.(string))
 	}
 	if v, ok := tfMap["timeout_seconds"]; ok && v.(int) != 0 {
@@ -786,12 +713,11 @@
 		tfMap["cloudwatch_config"] = flattenTaskInvocationRunCommandParametersCloudWatchConfig(apiObject.CloudWatchOutputConfig)
 	}
 	if apiObject.Comment != nil {
-		tfMap["comment"] = aws.ToString(apiObject.Comment)
+		tfMap[names.AttrComment] = aws.ToString(apiObject.Comment)
 	}
 	if apiObject.DocumentHash != nil {
 		tfMap["document_hash"] = aws.ToString(apiObject.DocumentHash)
 	}
-<<<<<<< HEAD
 	tfMap["document_hash_type"] = apiObject.DocumentHashType
 	if apiObject.DocumentVersion != nil {
 		tfMap["document_version"] = aws.ToString(apiObject.DocumentVersion)
@@ -801,26 +727,6 @@
 	}
 	if apiObject.OutputS3BucketName != nil {
 		tfMap["output_s3_bucket"] = aws.ToString(apiObject.OutputS3BucketName)
-=======
-
-	windowTaskID := aws.StringValue(resp.WindowTaskId)
-	d.Set("window_id", resp.WindowId)
-	d.Set("window_task_id", windowTaskID)
-	d.Set("max_concurrency", resp.MaxConcurrency)
-	d.Set("max_errors", resp.MaxErrors)
-	d.Set("task_type", resp.TaskType)
-	d.Set(names.AttrServiceRoleARN, resp.ServiceRoleArn)
-	d.Set("task_arn", resp.TaskArn)
-	d.Set(names.AttrPriority, resp.Priority)
-	d.Set(names.AttrName, resp.Name)
-	d.Set(names.AttrDescription, resp.Description)
-	d.Set("cutoff_behavior", resp.CutoffBehavior)
-
-	if resp.TaskInvocationParameters != nil {
-		if err := d.Set("task_invocation_parameters", flattenTaskInvocationParameters(resp.TaskInvocationParameters)); err != nil {
-			return sdkdiag.AppendErrorf(diags, "setting task_invocation_parameters error: %#v", err)
-		}
->>>>>>> be30b1b9
 	}
 	if apiObject.OutputS3KeyPrefix != nil {
 		tfMap["output_s3_key_prefix"] = aws.ToString(apiObject.OutputS3KeyPrefix)
@@ -829,7 +735,7 @@
 		tfMap[names.AttrParameter] = flattenTaskInvocationCommonParameters(apiObject.Parameters)
 	}
 	if apiObject.ServiceRoleArn != nil {
-		tfMap["service_role_arn"] = aws.ToString(apiObject.ServiceRoleArn)
+		tfMap[names.AttrServiceRoleARN] = aws.ToString(apiObject.ServiceRoleArn)
 	}
 	if apiObject.TimeoutSeconds != nil {
 		tfMap["timeout_seconds"] = aws.ToInt32(apiObject.TimeoutSeconds)
@@ -862,14 +768,8 @@
 	if apiObject.Input != nil {
 		tfMap["input"] = aws.ToString(apiObject.Input)
 	}
-<<<<<<< HEAD
 	if apiObject.Name != nil {
 		tfMap[names.AttrName] = aws.ToString(apiObject.Name)
-=======
-
-	if v, ok := d.GetOk(names.AttrServiceRoleARN); ok {
-		params.ServiceRoleArn = aws.String(v.(string))
->>>>>>> be30b1b9
 	}
 
 	return []interface{}{tfMap}
