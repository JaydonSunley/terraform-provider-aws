// Code generated by internal/generate/servicepackage/main.go; DO NOT EDIT.

package datazone

import (
	"context"
	"unique"

	"github.com/aws/aws-sdk-go-v2/aws"
	"github.com/aws/aws-sdk-go-v2/service/datazone"
	"github.com/hashicorp/terraform-plugin-log/tflog"
	"github.com/hashicorp/terraform-provider-aws/internal/conns"
	inttypes "github.com/hashicorp/terraform-provider-aws/internal/types"
	"github.com/hashicorp/terraform-provider-aws/names"
)

type servicePackage struct{}

func (p *servicePackage) FrameworkDataSources(ctx context.Context) []*inttypes.ServicePackageFrameworkDataSource {
	return []*inttypes.ServicePackageFrameworkDataSource{
		{
			Factory:  newDataSourceDomain,
			TypeName: "aws_datazone_domain",
			Name:     "Domain",
<<<<<<< HEAD
			Region: &itypes.ServicePackageResourceRegion{
				IsGlobal:                      false,
				IsOverrideEnabled:             true,
				IsValidateOverrideInPartition: true,
			},
=======
			Region: unique.Make(inttypes.ServicePackageResourceRegion{
				IsOverrideEnabled: false,
			}),
>>>>>>> f69f8d8f
		},
		{
			Factory:  newDataSourceEnvironmentBlueprint,
			TypeName: "aws_datazone_environment_blueprint",
			Name:     "Environment Blueprint",
<<<<<<< HEAD
			Region: &itypes.ServicePackageResourceRegion{
				IsGlobal:                      false,
				IsOverrideEnabled:             true,
				IsValidateOverrideInPartition: true,
			},
=======
			Region: unique.Make(inttypes.ServicePackageResourceRegion{
				IsOverrideEnabled: false,
			}),
>>>>>>> f69f8d8f
		},
	}
}

func (p *servicePackage) FrameworkResources(ctx context.Context) []*inttypes.ServicePackageFrameworkResource {
	return []*inttypes.ServicePackageFrameworkResource{
		{
			Factory:  newResourceAssetType,
			TypeName: "aws_datazone_asset_type",
			Name:     "Asset Type",
<<<<<<< HEAD
			Region: &itypes.ServicePackageResourceRegion{
				IsGlobal:                      false,
				IsOverrideEnabled:             true,
				IsValidateOverrideInPartition: true,
			},
=======
			Region: unique.Make(inttypes.ServicePackageResourceRegion{
				IsOverrideEnabled: false,
			}),
>>>>>>> f69f8d8f
		},
		{
			Factory:  newResourceDomain,
			TypeName: "aws_datazone_domain",
			Name:     "Domain",
			Tags: unique.Make(inttypes.ServicePackageResourceTags{
				IdentifierAttribute: names.AttrARN,
<<<<<<< HEAD
			},
			Region: &itypes.ServicePackageResourceRegion{
				IsGlobal:                      false,
				IsOverrideEnabled:             true,
				IsValidateOverrideInPartition: true,
			},
=======
			}),
			Region: unique.Make(inttypes.ServicePackageResourceRegion{
				IsOverrideEnabled: false,
			}),
>>>>>>> f69f8d8f
		},
		{
			Factory:  newResourceEnvironment,
			TypeName: "aws_datazone_environment",
			Name:     "Environment",
<<<<<<< HEAD
			Region: &itypes.ServicePackageResourceRegion{
				IsGlobal:                      false,
				IsOverrideEnabled:             true,
				IsValidateOverrideInPartition: true,
			},
=======
			Region: unique.Make(inttypes.ServicePackageResourceRegion{
				IsOverrideEnabled: false,
			}),
>>>>>>> f69f8d8f
		},
		{
			Factory:  newResourceEnvironmentBlueprintConfiguration,
			TypeName: "aws_datazone_environment_blueprint_configuration",
			Name:     "Environment Blueprint Configuration",
<<<<<<< HEAD
			Region: &itypes.ServicePackageResourceRegion{
				IsGlobal:                      false,
				IsOverrideEnabled:             true,
				IsValidateOverrideInPartition: true,
			},
=======
			Region: unique.Make(inttypes.ServicePackageResourceRegion{
				IsOverrideEnabled: false,
			}),
>>>>>>> f69f8d8f
		},
		{
			Factory:  newResourceEnvironmentProfile,
			TypeName: "aws_datazone_environment_profile",
			Name:     "Environment Profile",
<<<<<<< HEAD
			Region: &itypes.ServicePackageResourceRegion{
				IsGlobal:                      false,
				IsOverrideEnabled:             true,
				IsValidateOverrideInPartition: true,
			},
=======
			Region: unique.Make(inttypes.ServicePackageResourceRegion{
				IsOverrideEnabled: false,
			}),
>>>>>>> f69f8d8f
		},
		{
			Factory:  newResourceFormType,
			TypeName: "aws_datazone_form_type",
			Name:     "Form Type",
<<<<<<< HEAD
			Region: &itypes.ServicePackageResourceRegion{
				IsGlobal:                      false,
				IsOverrideEnabled:             true,
				IsValidateOverrideInPartition: true,
			},
=======
			Region: unique.Make(inttypes.ServicePackageResourceRegion{
				IsOverrideEnabled: false,
			}),
>>>>>>> f69f8d8f
		},
		{
			Factory:  newResourceGlossary,
			TypeName: "aws_datazone_glossary",
			Name:     "Glossary",
<<<<<<< HEAD
			Region: &itypes.ServicePackageResourceRegion{
				IsGlobal:                      false,
				IsOverrideEnabled:             true,
				IsValidateOverrideInPartition: true,
			},
=======
			Region: unique.Make(inttypes.ServicePackageResourceRegion{
				IsOverrideEnabled: false,
			}),
>>>>>>> f69f8d8f
		},
		{
			Factory:  newResourceGlossaryTerm,
			TypeName: "aws_datazone_glossary_term",
			Name:     "Glossary Term",
<<<<<<< HEAD
			Region: &itypes.ServicePackageResourceRegion{
				IsGlobal:                      false,
				IsOverrideEnabled:             true,
				IsValidateOverrideInPartition: true,
			},
=======
			Region: unique.Make(inttypes.ServicePackageResourceRegion{
				IsOverrideEnabled: false,
			}),
>>>>>>> f69f8d8f
		},
		{
			Factory:  newResourceProject,
			TypeName: "aws_datazone_project",
			Name:     "Project",
<<<<<<< HEAD
			Region: &itypes.ServicePackageResourceRegion{
				IsGlobal:                      false,
				IsOverrideEnabled:             true,
				IsValidateOverrideInPartition: true,
			},
=======
			Region: unique.Make(inttypes.ServicePackageResourceRegion{
				IsOverrideEnabled: false,
			}),
>>>>>>> f69f8d8f
		},
		{
			Factory:  newResourceUserProfile,
			TypeName: "aws_datazone_user_profile",
			Name:     "User Profile",
<<<<<<< HEAD
			Region: &itypes.ServicePackageResourceRegion{
				IsGlobal:                      false,
				IsOverrideEnabled:             true,
				IsValidateOverrideInPartition: true,
			},
=======
			Region: unique.Make(inttypes.ServicePackageResourceRegion{
				IsOverrideEnabled: false,
			}),
>>>>>>> f69f8d8f
		},
	}
}

func (p *servicePackage) SDKDataSources(ctx context.Context) []*inttypes.ServicePackageSDKDataSource {
	return []*inttypes.ServicePackageSDKDataSource{}
}

func (p *servicePackage) SDKResources(ctx context.Context) []*inttypes.ServicePackageSDKResource {
	return []*inttypes.ServicePackageSDKResource{}
}

func (p *servicePackage) ServicePackageName() string {
	return names.DataZone
}

// NewClient returns a new AWS SDK for Go v2 client for this service package's AWS API.
func (p *servicePackage) NewClient(ctx context.Context, config map[string]any) (*datazone.Client, error) {
	cfg := *(config["aws_sdkv2_config"].(*aws.Config))
	optFns := []func(*datazone.Options){
		datazone.WithEndpointResolverV2(newEndpointResolverV2()),
		withBaseEndpoint(config[names.AttrEndpoint].(string)),
		func(o *datazone.Options) {
			if region := config[names.AttrRegion].(string); o.Region != region {
				tflog.Info(ctx, "overriding provider-configured AWS API region", map[string]any{
					"service":         p.ServicePackageName(),
					"original_region": o.Region,
					"override_region": region,
				})
				o.Region = region
			}
		},
		withExtraOptions(ctx, p, config),
	}

	return datazone.NewFromConfig(cfg, optFns...), nil
}

// withExtraOptions returns a functional option that allows this service package to specify extra API client options.
// This option is always called after any generated options.
func withExtraOptions(ctx context.Context, sp conns.ServicePackage, config map[string]any) func(*datazone.Options) {
	if v, ok := sp.(interface {
		withExtraOptions(context.Context, map[string]any) []func(*datazone.Options)
	}); ok {
		optFns := v.withExtraOptions(ctx, config)

		return func(o *datazone.Options) {
			for _, optFn := range optFns {
				optFn(o)
			}
		}
	}

	return func(*datazone.Options) {}
}

func ServicePackage(ctx context.Context) conns.ServicePackage {
	return &servicePackage{}
}<|MERGE_RESOLUTION|>--- conflicted
+++ resolved
@@ -22,33 +22,19 @@
 			Factory:  newDataSourceDomain,
 			TypeName: "aws_datazone_domain",
 			Name:     "Domain",
-<<<<<<< HEAD
-			Region: &itypes.ServicePackageResourceRegion{
-				IsGlobal:                      false,
+			Region: unique.Make(inttypes.ServicePackageResourceRegion{
 				IsOverrideEnabled:             true,
 				IsValidateOverrideInPartition: true,
-			},
-=======
-			Region: unique.Make(inttypes.ServicePackageResourceRegion{
-				IsOverrideEnabled: false,
 			}),
->>>>>>> f69f8d8f
 		},
 		{
 			Factory:  newDataSourceEnvironmentBlueprint,
 			TypeName: "aws_datazone_environment_blueprint",
 			Name:     "Environment Blueprint",
-<<<<<<< HEAD
-			Region: &itypes.ServicePackageResourceRegion{
-				IsGlobal:                      false,
+			Region: unique.Make(inttypes.ServicePackageResourceRegion{
 				IsOverrideEnabled:             true,
 				IsValidateOverrideInPartition: true,
-			},
-=======
-			Region: unique.Make(inttypes.ServicePackageResourceRegion{
-				IsOverrideEnabled: false,
 			}),
->>>>>>> f69f8d8f
 		},
 	}
 }
@@ -59,17 +45,10 @@
 			Factory:  newResourceAssetType,
 			TypeName: "aws_datazone_asset_type",
 			Name:     "Asset Type",
-<<<<<<< HEAD
-			Region: &itypes.ServicePackageResourceRegion{
-				IsGlobal:                      false,
+			Region: unique.Make(inttypes.ServicePackageResourceRegion{
 				IsOverrideEnabled:             true,
 				IsValidateOverrideInPartition: true,
-			},
-=======
-			Region: unique.Make(inttypes.ServicePackageResourceRegion{
-				IsOverrideEnabled: false,
 			}),
->>>>>>> f69f8d8f
 		},
 		{
 			Factory:  newResourceDomain,
@@ -77,147 +56,83 @@
 			Name:     "Domain",
 			Tags: unique.Make(inttypes.ServicePackageResourceTags{
 				IdentifierAttribute: names.AttrARN,
-<<<<<<< HEAD
-			},
-			Region: &itypes.ServicePackageResourceRegion{
-				IsGlobal:                      false,
+			}),
+			Region: unique.Make(inttypes.ServicePackageResourceRegion{
 				IsOverrideEnabled:             true,
 				IsValidateOverrideInPartition: true,
-			},
-=======
 			}),
-			Region: unique.Make(inttypes.ServicePackageResourceRegion{
-				IsOverrideEnabled: false,
-			}),
->>>>>>> f69f8d8f
 		},
 		{
 			Factory:  newResourceEnvironment,
 			TypeName: "aws_datazone_environment",
 			Name:     "Environment",
-<<<<<<< HEAD
-			Region: &itypes.ServicePackageResourceRegion{
-				IsGlobal:                      false,
+			Region: unique.Make(inttypes.ServicePackageResourceRegion{
 				IsOverrideEnabled:             true,
 				IsValidateOverrideInPartition: true,
-			},
-=======
-			Region: unique.Make(inttypes.ServicePackageResourceRegion{
-				IsOverrideEnabled: false,
 			}),
->>>>>>> f69f8d8f
 		},
 		{
 			Factory:  newResourceEnvironmentBlueprintConfiguration,
 			TypeName: "aws_datazone_environment_blueprint_configuration",
 			Name:     "Environment Blueprint Configuration",
-<<<<<<< HEAD
-			Region: &itypes.ServicePackageResourceRegion{
-				IsGlobal:                      false,
+			Region: unique.Make(inttypes.ServicePackageResourceRegion{
 				IsOverrideEnabled:             true,
 				IsValidateOverrideInPartition: true,
-			},
-=======
-			Region: unique.Make(inttypes.ServicePackageResourceRegion{
-				IsOverrideEnabled: false,
 			}),
->>>>>>> f69f8d8f
 		},
 		{
 			Factory:  newResourceEnvironmentProfile,
 			TypeName: "aws_datazone_environment_profile",
 			Name:     "Environment Profile",
-<<<<<<< HEAD
-			Region: &itypes.ServicePackageResourceRegion{
-				IsGlobal:                      false,
+			Region: unique.Make(inttypes.ServicePackageResourceRegion{
 				IsOverrideEnabled:             true,
 				IsValidateOverrideInPartition: true,
-			},
-=======
-			Region: unique.Make(inttypes.ServicePackageResourceRegion{
-				IsOverrideEnabled: false,
 			}),
->>>>>>> f69f8d8f
 		},
 		{
 			Factory:  newResourceFormType,
 			TypeName: "aws_datazone_form_type",
 			Name:     "Form Type",
-<<<<<<< HEAD
-			Region: &itypes.ServicePackageResourceRegion{
-				IsGlobal:                      false,
+			Region: unique.Make(inttypes.ServicePackageResourceRegion{
 				IsOverrideEnabled:             true,
 				IsValidateOverrideInPartition: true,
-			},
-=======
-			Region: unique.Make(inttypes.ServicePackageResourceRegion{
-				IsOverrideEnabled: false,
 			}),
->>>>>>> f69f8d8f
 		},
 		{
 			Factory:  newResourceGlossary,
 			TypeName: "aws_datazone_glossary",
 			Name:     "Glossary",
-<<<<<<< HEAD
-			Region: &itypes.ServicePackageResourceRegion{
-				IsGlobal:                      false,
+			Region: unique.Make(inttypes.ServicePackageResourceRegion{
 				IsOverrideEnabled:             true,
 				IsValidateOverrideInPartition: true,
-			},
-=======
-			Region: unique.Make(inttypes.ServicePackageResourceRegion{
-				IsOverrideEnabled: false,
 			}),
->>>>>>> f69f8d8f
 		},
 		{
 			Factory:  newResourceGlossaryTerm,
 			TypeName: "aws_datazone_glossary_term",
 			Name:     "Glossary Term",
-<<<<<<< HEAD
-			Region: &itypes.ServicePackageResourceRegion{
-				IsGlobal:                      false,
+			Region: unique.Make(inttypes.ServicePackageResourceRegion{
 				IsOverrideEnabled:             true,
 				IsValidateOverrideInPartition: true,
-			},
-=======
-			Region: unique.Make(inttypes.ServicePackageResourceRegion{
-				IsOverrideEnabled: false,
 			}),
->>>>>>> f69f8d8f
 		},
 		{
 			Factory:  newResourceProject,
 			TypeName: "aws_datazone_project",
 			Name:     "Project",
-<<<<<<< HEAD
-			Region: &itypes.ServicePackageResourceRegion{
-				IsGlobal:                      false,
+			Region: unique.Make(inttypes.ServicePackageResourceRegion{
 				IsOverrideEnabled:             true,
 				IsValidateOverrideInPartition: true,
-			},
-=======
-			Region: unique.Make(inttypes.ServicePackageResourceRegion{
-				IsOverrideEnabled: false,
 			}),
->>>>>>> f69f8d8f
 		},
 		{
 			Factory:  newResourceUserProfile,
 			TypeName: "aws_datazone_user_profile",
 			Name:     "User Profile",
-<<<<<<< HEAD
-			Region: &itypes.ServicePackageResourceRegion{
-				IsGlobal:                      false,
+			Region: unique.Make(inttypes.ServicePackageResourceRegion{
 				IsOverrideEnabled:             true,
 				IsValidateOverrideInPartition: true,
-			},
-=======
-			Region: unique.Make(inttypes.ServicePackageResourceRegion{
-				IsOverrideEnabled: false,
 			}),
->>>>>>> f69f8d8f
 		},
 	}
 }
