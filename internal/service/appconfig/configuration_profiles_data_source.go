--- conflicted
+++ resolved
@@ -38,13 +38,6 @@
 	}
 }
 
-<<<<<<< HEAD
-const (
-	DSNameConfigurationProfiles = "Configuration Profiles Data Source"
-)
-
-=======
->>>>>>> 56faa543
 func dataSourceConfigurationProfilesRead(ctx context.Context, d *schema.ResourceData, meta any) diag.Diagnostics {
 	var diags diag.Diagnostics
 	conn := meta.(*conns.AWSClient).AppConfigClient(ctx)
