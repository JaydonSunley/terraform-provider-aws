--- conflicted
+++ resolved
@@ -173,15 +173,15 @@
 		return
 	}
 
+	// Fix missing FipsDnsName in regions without FIPS endpoint support.
+	if instanceConnectEndpoint.FipsDnsName == nil {
+		instanceConnectEndpoint.FipsDnsName = aws.String("")
+	}
+
 	// Set values for unknowns.
 	response.Diagnostics.Append(fwflex.Flatten(ctx, instanceConnectEndpoint, &data)...)
 	if response.Diagnostics.HasError() {
 		return
-	}
-
-	// Fix missing FipsDnsName in regions without FIPS endpoint support.
-	if data.FipsDnsName.IsNull() {
-		data.FipsDnsName = types.StringValue("")
 	}
 
 	response.Diagnostics.Append(response.State.Set(ctx, &data)...)
@@ -212,21 +212,17 @@
 		return
 	}
 
+	// Fix missing FipsDnsName in regions without FIPS endpoint support.
+	if instanceConnectEndpoint.FipsDnsName == nil {
+		instanceConnectEndpoint.FipsDnsName = aws.String("")
+	}
+
 	response.Diagnostics.Append(fwflex.Flatten(ctx, instanceConnectEndpoint, &data)...)
 	if response.Diagnostics.HasError() {
 		return
 	}
 
-<<<<<<< HEAD
-	// Fix missing FipsDnsName in regions without FIPS endpoint support.
-	if data.FipsDnsName.IsNull() {
-		data.FipsDnsName = types.StringValue("")
-	}
-
-	setTagsOutV2(ctx, instanceConnectEndpoint.Tags)
-=======
 	setTagsOut(ctx, instanceConnectEndpoint.Tags)
->>>>>>> 1f4bcedd
 
 	response.Diagnostics.Append(response.State.Set(ctx, &data)...)
 }
