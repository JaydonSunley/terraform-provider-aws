--- conflicted
+++ resolved
@@ -5,22 +5,14 @@
 
 // Exports for use in tests only.
 var (
-<<<<<<< HEAD
+	ResourceDefaultNetworkACL               = resourceDefaultNetworkACL
 	ResourceEBSFastSnapshotRestore          = newResourceEBSFastSnapshotRestore
 	ResourceInstanceConnectEndpoint         = newResourceInstanceConnectEndpoint
+	ResourceNetworkACL                      = resourceNetworkACL
 	ResourceSecurityGroupEgressRule         = newResourceSecurityGroupEgressRule
 	ResourceSecurityGroupIngressRule        = newResourceSecurityGroupIngressRule
 	ResourceTag                             = resourceTag
 	ResourceTransitGatewayPeeringAttachment = resourceTransitGatewayPeeringAttachment
-=======
-	ResourceDefaultNetworkACL        = resourceDefaultNetworkACL
-	ResourceEBSFastSnapshotRestore   = newResourceEBSFastSnapshotRestore
-	ResourceInstanceConnectEndpoint  = newResourceInstanceConnectEndpoint
-	ResourceNetworkACL               = resourceNetworkACL
-	ResourceSecurityGroupEgressRule  = newResourceSecurityGroupEgressRule
-	ResourceSecurityGroupIngressRule = newResourceSecurityGroupIngressRule
-	ResourceTag                      = resourceTag
->>>>>>> 6dec0f17
 
 	CustomFiltersSchema            = customFiltersSchema
 	FindEBSFastSnapshotRestoreByID = findEBSFastSnapshotRestoreByID
