--- conflicted
+++ resolved
@@ -30,15 +30,14 @@
 		F:    sweepClusters,
 	})
 
-<<<<<<< HEAD
+	resource.AddTestSweepers("aws_redshift_hsm_client_certificate", &resource.Sweeper{
+		Name: "aws_redshift_hsm_client_certificate",
+		F:    sweepHsmClientCertificates,
+	})
+
 	resource.AddTestSweepers("aws_redshift_authentication_profile", &resource.Sweeper{
 		Name: "aws_redshift_authentication_profile",
 		F:    sweepAuthenticationProfiles,
-=======
-	resource.AddTestSweepers("aws_redshift_hsm_client_certificate", &resource.Sweeper{
-		Name: "aws_redshift_hsm_client_certificate",
-		F:    sweepHsmClientCertificates,
->>>>>>> eb52a1f7
 	})
 
 	resource.AddTestSweepers("aws_redshift_event_subscription", &resource.Sweeper{
@@ -347,11 +346,52 @@
 	return errs.ErrorOrNil()
 }
 
-<<<<<<< HEAD
+func sweepHsmClientCertificates(region string) error {
+	client, err := sweep.SharedRegionalSweepClient(region)
+
+	if err != nil {
+		return fmt.Errorf("error getting client: %s", err)
+	}
+
+	conn := client.(*conns.AWSClient).RedshiftConn
+	sweepResources := make([]*sweep.SweepResource, 0)
+	var errs *multierror.Error
+
+	err = conn.DescribeHsmClientCertificatesPages(&redshift.DescribeHsmClientCertificatesInput{}, func(resp *redshift.DescribeHsmClientCertificatesOutput, lastPage bool) bool {
+		if len(resp.HsmClientCertificates) == 0 {
+			log.Print("[DEBUG] No Redshift Hsm Client Certificates to sweep")
+			return !lastPage
+		}
+
+		for _, c := range resp.HsmClientCertificates {
+			r := ResourceHsmClientCertificate()
+			d := r.Data(nil)
+			d.SetId(aws.StringValue(c.HsmClientCertificateIdentifier))
+
+			sweepResources = append(sweepResources, sweep.NewSweepResource(r, d, client))
+		}
+
+		return !lastPage
+	})
+
+	if err != nil {
+		errs = multierror.Append(errs, fmt.Errorf("error describing Redshift Hsm Client Certificates: %w", err))
+		// in case work can be done, don't jump out yet
+	}
+
+	if err = sweep.SweepOrchestrator(sweepResources); err != nil {
+		errs = multierror.Append(errs, fmt.Errorf("error sweeping Redshift Hsm Client Certificates for %s: %w", region, err))
+	}
+
+	if sweep.SkipSweepError(errs.ErrorOrNil()) {
+		log.Printf("[WARN] Skipping Redshift Hsm Client Certificate sweep for %s: %s", region, err)
+		return nil
+	}
+
+	return errs.ErrorOrNil()
+}
+
 func sweepAuthenticationProfiles(region string) error {
-=======
-func sweepHsmClientCertificates(region string) error {
->>>>>>> eb52a1f7
 	client, err := sweep.SharedRegionalSweepClient(region)
 
 	if err != nil {
@@ -362,7 +402,6 @@
 	sweepResources := make([]*sweep.SweepResource, 0)
 	var errs *multierror.Error
 
-<<<<<<< HEAD
 	input := &redshift.DescribeAuthenticationProfilesInput{}
 	output, err := conn.DescribeAuthenticationProfiles(input)
 
@@ -389,36 +428,6 @@
 
 	if sweep.SkipSweepError(errs.ErrorOrNil()) {
 		log.Printf("[WARN] Skipping Redshift Authentication Profile sweep for %s: %s", region, err)
-=======
-	err = conn.DescribeHsmClientCertificatesPages(&redshift.DescribeHsmClientCertificatesInput{}, func(resp *redshift.DescribeHsmClientCertificatesOutput, lastPage bool) bool {
-		if len(resp.HsmClientCertificates) == 0 {
-			log.Print("[DEBUG] No Redshift Hsm Client Certificates to sweep")
-			return !lastPage
-		}
-
-		for _, c := range resp.HsmClientCertificates {
-			r := ResourceHsmClientCertificate()
-			d := r.Data(nil)
-			d.SetId(aws.StringValue(c.HsmClientCertificateIdentifier))
-
-			sweepResources = append(sweepResources, sweep.NewSweepResource(r, d, client))
-		}
-
-		return !lastPage
-	})
-
-	if err != nil {
-		errs = multierror.Append(errs, fmt.Errorf("error describing Redshift Hsm Client Certificates: %w", err))
-		// in case work can be done, don't jump out yet
-	}
-
-	if err = sweep.SweepOrchestrator(sweepResources); err != nil {
-		errs = multierror.Append(errs, fmt.Errorf("error sweeping Redshift Hsm Client Certificates for %s: %w", region, err))
-	}
-
-	if sweep.SkipSweepError(errs.ErrorOrNil()) {
-		log.Printf("[WARN] Skipping Redshift Hsm Client Certificate sweep for %s: %s", region, err)
->>>>>>> eb52a1f7
 		return nil
 	}
 
