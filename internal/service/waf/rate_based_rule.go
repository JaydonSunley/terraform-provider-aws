--- conflicted
+++ resolved
@@ -69,17 +69,10 @@
 							Type:     schema.TypeBool,
 							Required: true,
 						},
-<<<<<<< HEAD
-						"type": {
+						names.AttrType: {
 							Type:             schema.TypeString,
 							Required:         true,
 							ValidateDiagFunc: enum.Validate[awstypes.PredicateType](),
-=======
-						names.AttrType: {
-							Type:         schema.TypeString,
-							Required:     true,
-							ValidateFunc: validation.StringInSlice(waf.PredicateType_Values(), false),
->>>>>>> 6b2a794a
 						},
 					},
 				},
@@ -173,15 +166,9 @@
 
 	for _, predicateSet := range rule.MatchPredicates {
 		predicate := map[string]interface{}{
-<<<<<<< HEAD
-			"negated": *predicateSet.Negated,
-			"type":    predicateSet.Type,
-			"data_id": *predicateSet.DataId,
-=======
 			"negated":      *predicateSet.Negated,
-			names.AttrType: *predicateSet.Type,
+			names.AttrType: predicateSet.Type,
 			"data_id":      *predicateSet.DataId,
->>>>>>> 6b2a794a
 		}
 		predicates = append(predicates, predicate)
 	}
