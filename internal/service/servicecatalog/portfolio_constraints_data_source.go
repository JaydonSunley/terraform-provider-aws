--- conflicted
+++ resolved
@@ -121,19 +121,11 @@
 	}
 
 	if v := apiObject.Description; v != nil {
-<<<<<<< HEAD
-		tfMap["description"] = aws.ToString(v)
+		tfMap[names.AttrDescription] = aws.ToString(v)
 	}
 
 	if v := apiObject.Owner; v != nil {
-		tfMap["owner"] = aws.ToString(v)
-=======
-		tfMap[names.AttrDescription] = aws.StringValue(v)
-	}
-
-	if v := apiObject.Owner; v != nil {
-		tfMap[names.AttrOwner] = aws.StringValue(v)
->>>>>>> 74fd065d
+		tfMap[names.AttrOwner] = aws.ToString(v)
 	}
 
 	if v := apiObject.PortfolioId; v != nil {
@@ -145,11 +137,7 @@
 	}
 
 	if v := apiObject.Type; v != nil {
-<<<<<<< HEAD
-		tfMap["type"] = aws.ToString(v)
-=======
-		tfMap[names.AttrType] = aws.StringValue(v)
->>>>>>> 74fd065d
+		tfMap[names.AttrType] = aws.ToString(v)
 	}
 
 	return tfMap
