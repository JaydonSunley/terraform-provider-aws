--- conflicted
+++ resolved
@@ -23,33 +23,17 @@
 			Factory:  newRecordsDataSource,
 			TypeName: "aws_route53_records",
 			Name:     "Records",
-<<<<<<< HEAD
-			Region: &itypes.ServicePackageResourceRegion{
-				IsGlobal:                      true,
-				IsOverrideEnabled:             true,
-				IsValidateOverrideInPartition: true,
-			},
-=======
-			Region: unique.Make(inttypes.ServicePackageResourceRegion{
-				IsOverrideEnabled: false,
-			}),
->>>>>>> f69f8d8f
+			Region: unique.Make(inttypes.ServicePackageResourceRegion{
+				IsOverrideEnabled: false,
+			}),
 		},
 		{
 			Factory:  newZonesDataSource,
 			TypeName: "aws_route53_zones",
 			Name:     "Zones",
-<<<<<<< HEAD
-			Region: &itypes.ServicePackageResourceRegion{
-				IsGlobal:                      true,
-				IsOverrideEnabled:             true,
-				IsValidateOverrideInPartition: true,
-			},
-=======
-			Region: unique.Make(inttypes.ServicePackageResourceRegion{
-				IsOverrideEnabled: false,
-			}),
->>>>>>> f69f8d8f
+			Region: unique.Make(inttypes.ServicePackageResourceRegion{
+				IsOverrideEnabled: false,
+			}),
 		},
 	}
 }
@@ -60,49 +44,25 @@
 			Factory:  newCIDRCollectionResource,
 			TypeName: "aws_route53_cidr_collection",
 			Name:     "CIDR Collection",
-<<<<<<< HEAD
-			Region: &itypes.ServicePackageResourceRegion{
-				IsGlobal:                      true,
-				IsOverrideEnabled:             true,
-				IsValidateOverrideInPartition: true,
-			},
-=======
-			Region: unique.Make(inttypes.ServicePackageResourceRegion{
-				IsOverrideEnabled: false,
-			}),
->>>>>>> f69f8d8f
+			Region: unique.Make(inttypes.ServicePackageResourceRegion{
+				IsOverrideEnabled: false,
+			}),
 		},
 		{
 			Factory:  newCIDRLocationResource,
 			TypeName: "aws_route53_cidr_location",
 			Name:     "CIDR Location",
-<<<<<<< HEAD
-			Region: &itypes.ServicePackageResourceRegion{
-				IsGlobal:                      true,
-				IsOverrideEnabled:             true,
-				IsValidateOverrideInPartition: true,
-			},
-=======
-			Region: unique.Make(inttypes.ServicePackageResourceRegion{
-				IsOverrideEnabled: false,
-			}),
->>>>>>> f69f8d8f
+			Region: unique.Make(inttypes.ServicePackageResourceRegion{
+				IsOverrideEnabled: false,
+			}),
 		},
 		{
 			Factory:  newResourceRecordsExclusive,
 			TypeName: "aws_route53_records_exclusive",
 			Name:     "Records Exclusive",
-<<<<<<< HEAD
-			Region: &itypes.ServicePackageResourceRegion{
-				IsGlobal:                      true,
-				IsOverrideEnabled:             true,
-				IsValidateOverrideInPartition: true,
-			},
-=======
-			Region: unique.Make(inttypes.ServicePackageResourceRegion{
-				IsOverrideEnabled: false,
-			}),
->>>>>>> f69f8d8f
+			Region: unique.Make(inttypes.ServicePackageResourceRegion{
+				IsOverrideEnabled: false,
+			}),
 		},
 	}
 }
