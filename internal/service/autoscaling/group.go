--- conflicted
+++ resolved
@@ -251,18 +251,6 @@
 									"auto_rollback": {
 										Type:     schema.TypeBool,
 										Optional: true,
-									},
-									"alarm_specification": {
-										Type:     schema.TypeList,
-										MaxItems: 1,
-										Optional: true,
-										Elem: &schema.Resource{
-											Schema: map[string]*schema.Schema{
-												"alarms": {
-													Type: schema.TypeList,
-												},
-											},
-										},
 									},
 									"checkpoint_delay": {
 										Type:         nullable.TypeNullableInt,
@@ -3338,10 +3326,6 @@
 		apiObject.AutoRollback = aws.Bool(v)
 	}
 
-	if v, ok := tfMap["alarm_specification"].([]interface{}); ok && len(v) > 0 {
-		apiObject.AlarmSpecification = expandRefreshAlarmSpecification(v[0].(map[string]interface{}))
-	}
-
 	if v, ok := tfMap["checkpoint_delay"].(string); ok {
 		if v, null, _ := nullable.Int(v).Value(); !null {
 			apiObject.CheckpointDelay = aws.Int32(int32(v))
@@ -3381,11 +3365,7 @@
 	return apiObject
 }
 
-<<<<<<< HEAD
-func expandRefreshAlarmSpecification(tfMap map[string]interface{}) *awstypes.AlarmSpecification {
-=======
 func expandAlarmSpecification(tfMap map[string]interface{}) *awstypes.AlarmSpecification {
->>>>>>> 16fc36ac
 	if tfMap == nil {
 		return nil
 	}
