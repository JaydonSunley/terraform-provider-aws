--- conflicted
+++ resolved
@@ -83,16 +83,12 @@
 			Factory:  dataSourceFunction,
 			TypeName: "aws_lambda_function",
 			Name:     "Function",
-<<<<<<< HEAD
-			Tags:     &inttypes.ServicePackageResourceTags{},
-			Region: &inttypes.ServicePackageResourceRegion{
-				IsGlobal:                      false,
-				IsOverrideEnabled:             true,
-				IsValidateOverrideInPartition: true,
-			},
-=======
-			Tags:     unique.Make(types.ServicePackageResourceTags{}),
->>>>>>> 45438b17
+			Tags:     unique.Make(inttypes.ServicePackageResourceTags{}),
+			Region: &inttypes.ServicePackageResourceRegion{
+				IsGlobal:                      false,
+				IsOverrideEnabled:             true,
+				IsValidateOverrideInPartition: true,
+			},
 		},
 		{
 			Factory:  dataSourceFunctionURL,
@@ -153,58 +149,40 @@
 			Factory:  resourceCodeSigningConfig,
 			TypeName: "aws_lambda_code_signing_config",
 			Name:     "Code Signing Config",
-<<<<<<< HEAD
-			Tags: &inttypes.ServicePackageResourceTags{
-				IdentifierAttribute: names.AttrARN,
-			},
-			Region: &inttypes.ServicePackageResourceRegion{
-				IsGlobal:                      false,
-				IsOverrideEnabled:             true,
-				IsValidateOverrideInPartition: true,
-			},
-=======
-			Tags: unique.Make(types.ServicePackageResourceTags{
+			Tags: unique.Make(inttypes.ServicePackageResourceTags{
 				IdentifierAttribute: names.AttrARN,
 			}),
->>>>>>> 45438b17
+			Region: &inttypes.ServicePackageResourceRegion{
+				IsGlobal:                      false,
+				IsOverrideEnabled:             true,
+				IsValidateOverrideInPartition: true,
+			},
 		},
 		{
 			Factory:  resourceEventSourceMapping,
 			TypeName: "aws_lambda_event_source_mapping",
 			Name:     "Event Source Mapping",
-<<<<<<< HEAD
-			Tags: &inttypes.ServicePackageResourceTags{
-				IdentifierAttribute: names.AttrARN,
-			},
-			Region: &inttypes.ServicePackageResourceRegion{
-				IsGlobal:                      false,
-				IsOverrideEnabled:             true,
-				IsValidateOverrideInPartition: true,
-			},
-=======
-			Tags: unique.Make(types.ServicePackageResourceTags{
+			Tags: unique.Make(inttypes.ServicePackageResourceTags{
 				IdentifierAttribute: names.AttrARN,
 			}),
->>>>>>> 45438b17
+			Region: &inttypes.ServicePackageResourceRegion{
+				IsGlobal:                      false,
+				IsOverrideEnabled:             true,
+				IsValidateOverrideInPartition: true,
+			},
 		},
 		{
 			Factory:  resourceFunction,
 			TypeName: "aws_lambda_function",
 			Name:     "Function",
-<<<<<<< HEAD
-			Tags: &inttypes.ServicePackageResourceTags{
-				IdentifierAttribute: names.AttrARN,
-			},
-			Region: &inttypes.ServicePackageResourceRegion{
-				IsGlobal:                      false,
-				IsOverrideEnabled:             true,
-				IsValidateOverrideInPartition: true,
-			},
-=======
-			Tags: unique.Make(types.ServicePackageResourceTags{
+			Tags: unique.Make(inttypes.ServicePackageResourceTags{
 				IdentifierAttribute: names.AttrARN,
 			}),
->>>>>>> 45438b17
+			Region: &inttypes.ServicePackageResourceRegion{
+				IsGlobal:                      false,
+				IsOverrideEnabled:             true,
+				IsValidateOverrideInPartition: true,
+			},
 		},
 		{
 			Factory:  resourceFunctionEventInvokeConfig,
