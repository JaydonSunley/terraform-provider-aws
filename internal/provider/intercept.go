package provider

import (
	"context"

	"github.com/hashicorp/aws-sdk-go-base/v2/awsv1shim/v2/tfawserr"
<<<<<<< HEAD
	"github.com/hashicorp/go-cty/cty"
	"github.com/hashicorp/terraform-plugin-log/tflog"
=======
>>>>>>> f658813c
	"github.com/hashicorp/terraform-plugin-sdk/v2/diag"
	"github.com/hashicorp/terraform-plugin-sdk/v2/helper/schema"
	"github.com/hashicorp/terraform-provider-aws/internal/conns"
	"github.com/hashicorp/terraform-provider-aws/internal/errs"
	"github.com/hashicorp/terraform-provider-aws/internal/errs/sdkdiag"
	"github.com/hashicorp/terraform-provider-aws/internal/slices"
	tftags "github.com/hashicorp/terraform-provider-aws/internal/tags"
	"github.com/hashicorp/terraform-provider-aws/internal/tfresource"
	"github.com/hashicorp/terraform-provider-aws/internal/types"
	"github.com/hashicorp/terraform-provider-aws/names"
)

// schemaResourceData is an interface that implements functions from schema.ResourceData
type schemaResourceData interface {
	Get(key string) any
	GetChange(key string) (any, any)
	GetRawConfig() cty.Value
	GetRawPlan() cty.Value
	GetRawState() cty.Value
	HasChange(key string) bool
	Id() string
	Set(string, any) error
}

// An interceptor is functionality invoked during the CRUD request lifecycle.
// If a Before interceptor returns Diagnostics indicating an error occurred then
// no further interceptors in the chain are run and neither is the schema's method.
// In other cases all interceptors in the chain are run.
type interceptor interface {
	run(context.Context, schemaResourceData, any, when, why, diag.Diagnostics) (context.Context, diag.Diagnostics)
}

type interceptorFunc func(context.Context, schemaResourceData, any, when, why, diag.Diagnostics) (context.Context, diag.Diagnostics)

func (f interceptorFunc) run(ctx context.Context, d schemaResourceData, meta any, when when, why why, diags diag.Diagnostics) (context.Context, diag.Diagnostics) {
	return f(ctx, d, meta, when, why, diags)
}

// interceptorItem represents a single interceptor invocation.
type interceptorItem struct {
	when        when
	why         why
	interceptor interceptor
}

// when represents the point in the CRUD request lifecycle that an interceptor is run.
// Multiple values can be ORed together.
type when uint16

const (
	Before  when = 1 << iota // Interceptor is invoked before call to method in schema
	After                    // Interceptor is invoked after successful call to method in schema
	OnError                  // Interceptor is invoked after unsuccessful call to method in schema
	Finally                  // Interceptor is invoked after After or OnError
)

// why represents the CRUD operation(s) that an interceptor is run.
// Multiple values can be ORed together.
type why uint16

const (
	Create why = 1 << iota // Interceptor is invoked for a Create call
	Read                   // Interceptor is invoked for a Read call
	Update                 // Interceptor is invoked for an Update call
	Delete                 // Interceptor is invoked for a Delete call

	AllOps = Create | Read | Update | Delete // Interceptor is invoked for all calls
)

type interceptorItems []interceptorItem

// why returns a slice of interceptors that run for the specified CRUD operation.
func (s interceptorItems) why(why why) interceptorItems {
	return slices.Filter(s, func(e interceptorItem) bool {
		return e.why&why != 0
	})
}

// interceptedHandler returns a handler that invokes the specified CRUD handler, running any interceptors.
func interceptedHandler[F ~func(context.Context, *schema.ResourceData, any) diag.Diagnostics](bootstrapContext contextFunc, interceptors interceptorItems, f F, why why) F {
	return func(ctx context.Context, d *schema.ResourceData, meta any) diag.Diagnostics {
		var diags diag.Diagnostics
		ctx = bootstrapContext(ctx, meta)
		// Before interceptors are run first to last.
		forward := interceptors.why(why)

		when := Before
		for _, v := range forward {
			if v.when&when != 0 {
				ctx, diags = v.interceptor.run(ctx, d, meta, when, why, diags)

				// Short circuit if any Before interceptor errors.
				if diags.HasError() {
					return diags
				}
			}
		}

		// All other interceptors are run last to first.
		reverse := slices.Reverse(forward)
		diags = f(ctx, d, meta)

		if diags.HasError() {
			when = OnError
		} else {
			when = After
		}
		for _, v := range reverse {
			if v.when&when != 0 {
				ctx, diags = v.interceptor.run(ctx, d, meta, when, why, diags)
			}
		}

		when = Finally
		for _, v := range reverse {
			if v.when&when != 0 {
				ctx, diags = v.interceptor.run(ctx, d, meta, when, why, diags)
			}
		}

		return diags
	}
}

// contextFunc augments Context.
type contextFunc func(context.Context, any) context.Context

// wrappedDataSource represents an interceptor dispatcher for a Plugin SDK v2 data source.
type wrappedDataSource struct {
	// bootstrapContext is run on all wrapped methods before any interceptors.
	bootstrapContext contextFunc
	interceptors     interceptorItems
}

func (ds *wrappedDataSource) Read(f schema.ReadContextFunc) schema.ReadContextFunc {
	return interceptedHandler(ds.bootstrapContext, ds.interceptors, f, Read)
}

// wrappedResource represents an interceptor dispatcher for a Plugin SDK v2 resource.
type wrappedResource struct {
	// bootstrapContext is run on all wrapped methods before any interceptors.
	bootstrapContext contextFunc
	interceptors     interceptorItems
}

func (r *wrappedResource) Create(f schema.CreateContextFunc) schema.CreateContextFunc {
	return interceptedHandler(r.bootstrapContext, r.interceptors, f, Create)
}

func (r *wrappedResource) Read(f schema.ReadContextFunc) schema.ReadContextFunc {
	return interceptedHandler(r.bootstrapContext, r.interceptors, f, Read)
}

func (r *wrappedResource) Update(f schema.UpdateContextFunc) schema.UpdateContextFunc {
	return interceptedHandler(r.bootstrapContext, r.interceptors, f, Update)
}

func (r *wrappedResource) Delete(f schema.DeleteContextFunc) schema.DeleteContextFunc {
	return interceptedHandler(r.bootstrapContext, r.interceptors, f, Delete)
}

func (r *wrappedResource) State(f schema.StateContextFunc) schema.StateContextFunc {
	return func(ctx context.Context, d *schema.ResourceData, meta any) ([]*schema.ResourceData, error) {
		ctx = r.bootstrapContext(ctx, meta)

		return f(ctx, d, meta)
	}
}

func (r *wrappedResource) CustomizeDiff(f schema.CustomizeDiffFunc) schema.CustomizeDiffFunc {
	return func(ctx context.Context, d *schema.ResourceDiff, meta any) error {
		ctx = r.bootstrapContext(ctx, meta)

		return f(ctx, d, meta)
	}
}

func (r *wrappedResource) StateUpgrade(f schema.StateUpgradeFunc) schema.StateUpgradeFunc {
	return func(ctx context.Context, rawState map[string]interface{}, meta any) (map[string]interface{}, error) {
		ctx = r.bootstrapContext(ctx, meta)

		return f(ctx, rawState, meta)
	}
}

type tagsCRUDFunc func(context.Context, schemaResourceData, conns.ServicePackage, *types.ServicePackageResourceTags, string, string, any, diag.Diagnostics) (context.Context, diag.Diagnostics)

// tagsInterceptor implements transparent tagging.
type tagsInterceptor struct {
	tags       *types.ServicePackageResourceTags
	updateFunc tagsCRUDFunc
	readFunc   tagsCRUDFunc
}

func (r tagsInterceptor) run(ctx context.Context, d schemaResourceData, meta any, when when, why why, diags diag.Diagnostics) (context.Context, diag.Diagnostics) {
	if r.tags == nil {
		return ctx, diags
	}

	inContext, ok := conns.FromContext(ctx)
	if !ok {
		return ctx, diags
	}

	sp, ok := meta.(*conns.AWSClient).ServicePackages[inContext.ServicePackageName]
	if !ok {
		return ctx, diags
	}

	serviceName, err := names.HumanFriendly(inContext.ServicePackageName)
	if err != nil {
		serviceName = "<service>"
	}

	resourceName := inContext.ResourceName
	if resourceName == "" {
		resourceName = "<thing>"
	}

	tagsInContext, ok := tftags.FromContext(ctx)
	if !ok {
		return ctx, diags
	}

	switch when {
	case Before:
		switch why {
		case Create, Update:
			// Merge the resource's configured tags with any provider configured default_tags.
			tags := tagsInContext.DefaultConfig.MergeTags(tftags.New(ctx, d.Get(names.AttrTags).(map[string]interface{})))
			// Remove system tags.
			tags = tags.IgnoreSystem(inContext.ServicePackageName)

			tagsInContext.TagsIn = types.Some(tags)

			if why == Create {
				break
			}

<<<<<<< HEAD
			if d.GetRawPlan().GetAttr("tags_all").IsWhollyKnown() {
				if d.HasChange(names.AttrTagsAll) {
					if identifierAttribute := r.tags.IdentifierAttribute; identifierAttribute != "" {
						var identifier string
						if identifierAttribute == "id" {
							identifier = d.Id()
						} else {
							identifier = d.Get(identifierAttribute).(string)
						}
						o, n := d.GetChange(names.AttrTagsAll)

						// If the service package has a generic resource update tags methods, call it.
						var err error

						if v, ok := sp.(interface {
							UpdateTags(context.Context, any, string, any, any) error
						}); ok {
							err = v.UpdateTags(ctx, meta, identifier, o, n)
						} else if v, ok := sp.(interface {
							UpdateTags(context.Context, any, string, string, any, any) error
						}); ok && r.tags.ResourceType != "" {
							err = v.UpdateTags(ctx, meta, identifier, r.tags.ResourceType, o, n)
						}

						if verify.ErrorISOUnsupported(meta.(*conns.AWSClient).Partition, err) {
							// ISO partitions may not support tagging, giving error
							tflog.Warn(ctx, "failed updating tags for resource", map[string]interface{}{
								r.tags.IdentifierAttribute: identifier,
								"error":                    err.Error(),
							})

=======
			if d.HasChange(names.AttrTagsAll) {
				if identifierAttribute := r.tags.IdentifierAttribute; identifierAttribute != "" {
					var identifier string
					if identifierAttribute == "id" {
						identifier = d.Id()
					} else {
						identifier = d.Get(identifierAttribute).(string)
					}

					// Some old resources may not have the required attribute set after Read:
					// https://github.com/hashicorp/terraform-provider-aws/issues/31180
					if identifier != "" {
						o, n := d.GetChange(names.AttrTagsAll)

						// If the service package has a generic resource update tags methods, call it.
						var err error

						if v, ok := sp.(interface {
							UpdateTags(context.Context, any, string, any, any) error
						}); ok {
							err = v.UpdateTags(ctx, meta, identifier, o, n)
						} else if v, ok := sp.(interface {
							UpdateTags(context.Context, any, string, string, any, any) error
						}); ok && r.tags.ResourceType != "" {
							err = v.UpdateTags(ctx, meta, identifier, r.tags.ResourceType, o, n)
						}

						// ISO partitions may not support tagging, giving error.
						if errs.IsUnsupportedOperationInPartitionError(meta.(*conns.AWSClient).Partition, err) {
>>>>>>> f658813c
							return ctx, diags
						}

						if err != nil {
							return ctx, sdkdiag.AppendErrorf(diags, "updating tags for %s %s (%s): %s", serviceName, resourceName, identifier, err)
						}
					}
					// TODO If the only change was to tags it would be nice to not call the resource's U handler.
				}
			}
		}
	case After:
		// Set tags and tags_all in state after CRU.
		// C & U handlers are assumed to tail call the R handler.
		switch why {
		case Read:
			// Will occur on a refresh when the resource does not exist in AWS and needs to be recreated, e.g. "_disappears" tests.
			if d.Id() == "" {
				return ctx, diags
			}

			fallthrough
		case Create, Update:
			// If the R handler didn't set tags, try and read them from the service API.
			if tagsInContext.TagsOut.IsNone() {
				if identifierAttribute := r.tags.IdentifierAttribute; identifierAttribute != "" {
					var identifier string
					if identifierAttribute == "id" {
						identifier = d.Id()
					} else {
						identifier = d.Get(identifierAttribute).(string)
					}

					// Some old resources may not have the required attribute set after Read:
					// https://github.com/hashicorp/terraform-provider-aws/issues/31180
					if identifier != "" {
						// If the service package has a generic resource list tags methods, call it.
						var err error

						if v, ok := sp.(interface {
							ListTags(context.Context, any, string) error
						}); ok {
							err = v.ListTags(ctx, meta, identifier) // Sets tags in Context
						} else if v, ok := sp.(interface {
							ListTags(context.Context, any, string, string) error
						}); ok && r.tags.ResourceType != "" {
							err = v.ListTags(ctx, meta, identifier, r.tags.ResourceType) // Sets tags in Context
						}

						// ISO partitions may not support tagging, giving error.
						if errs.IsUnsupportedOperationInPartitionError(meta.(*conns.AWSClient).Partition, err) {
							return ctx, diags
						}

						if inContext.ServicePackageName == names.DynamoDB && err != nil {
							// When a DynamoDB Table is `ARCHIVED`, ListTags returns `ResourceNotFoundException`.
							if tfresource.NotFound(err) || tfawserr.ErrMessageContains(err, "UnknownOperationException", "Tagging is not currently supported in DynamoDB Local.") {
								err = nil
							}
						}

						if err != nil {
							return ctx, sdkdiag.AppendErrorf(diags, "listing tags for %s %s (%s): %s", serviceName, resourceName, identifier, err)
						}
					}
				}
			}

			// Remove any provider configured ignore_tags and system tags from those returned from the service API.
			tags := tagsInContext.TagsOut.UnwrapOrDefault().IgnoreSystem(inContext.ServicePackageName).IgnoreConfig(tagsInContext.IgnoreConfig)

			// The resource's configured tags can now include duplicate tags that have been configured on the provider.
			if err := d.Set(names.AttrTags, tags.ResolveDuplicates(ctx, tagsInContext.DefaultConfig, tagsInContext.IgnoreConfig, d).Map()); err != nil {
				return ctx, sdkdiag.AppendErrorf(diags, "setting %s: %s", names.AttrTags, err)
			}

			// Computed tags_all do.
			if err := d.Set(names.AttrTagsAll, tags.Map()); err != nil {
				return ctx, sdkdiag.AppendErrorf(diags, "setting %s: %s", names.AttrTagsAll, err)
			}
		}
	case Finally:
		switch why {
		case Update:
			if !d.GetRawPlan().GetAttr(names.AttrTagsAll).IsWhollyKnown() {
				ctx, diags = r.updateFunc(ctx, d, sp, r.tags, serviceName, resourceName, meta, diags)
				ctx, diags = r.readFunc(ctx, d, sp, r.tags, serviceName, resourceName, meta, diags)
			}
		}
	}

	return ctx, diags
}<|MERGE_RESOLUTION|>--- conflicted
+++ resolved
@@ -4,11 +4,7 @@
 	"context"
 
 	"github.com/hashicorp/aws-sdk-go-base/v2/awsv1shim/v2/tfawserr"
-<<<<<<< HEAD
 	"github.com/hashicorp/go-cty/cty"
-	"github.com/hashicorp/terraform-plugin-log/tflog"
-=======
->>>>>>> f658813c
 	"github.com/hashicorp/terraform-plugin-sdk/v2/diag"
 	"github.com/hashicorp/terraform-plugin-sdk/v2/helper/schema"
 	"github.com/hashicorp/terraform-provider-aws/internal/conns"
@@ -248,7 +244,6 @@
 				break
 			}
 
-<<<<<<< HEAD
 			if d.GetRawPlan().GetAttr("tags_all").IsWhollyKnown() {
 				if d.HasChange(names.AttrTagsAll) {
 					if identifierAttribute := r.tags.IdentifierAttribute; identifierAttribute != "" {
@@ -258,67 +253,36 @@
 						} else {
 							identifier = d.Get(identifierAttribute).(string)
 						}
-						o, n := d.GetChange(names.AttrTagsAll)
-
-						// If the service package has a generic resource update tags methods, call it.
-						var err error
-
-						if v, ok := sp.(interface {
-							UpdateTags(context.Context, any, string, any, any) error
-						}); ok {
-							err = v.UpdateTags(ctx, meta, identifier, o, n)
-						} else if v, ok := sp.(interface {
-							UpdateTags(context.Context, any, string, string, any, any) error
-						}); ok && r.tags.ResourceType != "" {
-							err = v.UpdateTags(ctx, meta, identifier, r.tags.ResourceType, o, n)
-						}
-
-						if verify.ErrorISOUnsupported(meta.(*conns.AWSClient).Partition, err) {
-							// ISO partitions may not support tagging, giving error
-							tflog.Warn(ctx, "failed updating tags for resource", map[string]interface{}{
-								r.tags.IdentifierAttribute: identifier,
-								"error":                    err.Error(),
-							})
-
-=======
-			if d.HasChange(names.AttrTagsAll) {
-				if identifierAttribute := r.tags.IdentifierAttribute; identifierAttribute != "" {
-					var identifier string
-					if identifierAttribute == "id" {
-						identifier = d.Id()
-					} else {
-						identifier = d.Get(identifierAttribute).(string)
+
+						// Some old resources may not have the required attribute set after Read:
+						// https://github.com/hashicorp/terraform-provider-aws/issues/31180
+						if identifier != "" {
+							o, n := d.GetChange(names.AttrTagsAll)
+
+							// If the service package has a generic resource update tags methods, call it.
+							var err error
+
+							if v, ok := sp.(interface {
+								UpdateTags(context.Context, any, string, any, any) error
+							}); ok {
+								err = v.UpdateTags(ctx, meta, identifier, o, n)
+							} else if v, ok := sp.(interface {
+								UpdateTags(context.Context, any, string, string, any, any) error
+							}); ok && r.tags.ResourceType != "" {
+								err = v.UpdateTags(ctx, meta, identifier, r.tags.ResourceType, o, n)
+							}
+
+							// ISO partitions may not support tagging, giving error.
+							if errs.IsUnsupportedOperationInPartitionError(meta.(*conns.AWSClient).Partition, err) {
+								return ctx, diags
+							}
+
+							if err != nil {
+								return ctx, sdkdiag.AppendErrorf(diags, "updating tags for %s %s (%s): %s", serviceName, resourceName, identifier, err)
+							}
+						}
+						// TODO If the only change was to tags it would be nice to not call the resource's U handler.
 					}
-
-					// Some old resources may not have the required attribute set after Read:
-					// https://github.com/hashicorp/terraform-provider-aws/issues/31180
-					if identifier != "" {
-						o, n := d.GetChange(names.AttrTagsAll)
-
-						// If the service package has a generic resource update tags methods, call it.
-						var err error
-
-						if v, ok := sp.(interface {
-							UpdateTags(context.Context, any, string, any, any) error
-						}); ok {
-							err = v.UpdateTags(ctx, meta, identifier, o, n)
-						} else if v, ok := sp.(interface {
-							UpdateTags(context.Context, any, string, string, any, any) error
-						}); ok && r.tags.ResourceType != "" {
-							err = v.UpdateTags(ctx, meta, identifier, r.tags.ResourceType, o, n)
-						}
-
-						// ISO partitions may not support tagging, giving error.
-						if errs.IsUnsupportedOperationInPartitionError(meta.(*conns.AWSClient).Partition, err) {
->>>>>>> f658813c
-							return ctx, diags
-						}
-
-						if err != nil {
-							return ctx, sdkdiag.AppendErrorf(diags, "updating tags for %s %s (%s): %s", serviceName, resourceName, identifier, err)
-						}
-					}
-					// TODO If the only change was to tags it would be nice to not call the resource's U handler.
 				}
 			}
 		}
