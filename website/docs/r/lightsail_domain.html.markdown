--- conflicted
+++ resolved
@@ -26,12 +26,11 @@
 
 The following arguments are required:
 
-<<<<<<< HEAD
+* `domain_name` - (Required) Name of the Lightsail domain to manage.
+
+The following arguments are optional:
+
 * `region` - (Optional) Region where this resource will be [managed](https://docs.aws.amazon.com/general/latest/gr/rande.html#regional-endpoints). Defaults to the Region set in the [provider configuration](https://registry.terraform.io/providers/hashicorp/aws/latest/docs#aws-configuration-reference).
-* `domain_name` - (Required) The name of the Lightsail domain to manage
-=======
-* `domain_name` - (Required) Name of the Lightsail domain to manage.
->>>>>>> f7a3b98d
 
 ## Attribute Reference
 
