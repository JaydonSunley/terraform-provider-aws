--- conflicted
+++ resolved
@@ -34,17 +34,10 @@
 
 The following arguments are optional:
 
-<<<<<<< HEAD
-* `region` - (Optional) Region where this resource will be [managed](https://docs.aws.amazon.com/general/latest/gr/rande.html#regional-endpoints). Defaults to the Region set in the [provider configuration](https://registry.terraform.io/providers/hashicorp/aws/latest/docs#aws-configuration-reference).
-* `name` - (Required) The name of the Lightsail load balancer.
-* `instance_port` - (Required) The instance port the load balancer will connect.
-* `health_check_path` - (Optional) The health check path of the load balancer. Default value "/".
-* `tags` - (Optional) A map of tags to assign to the resource. To create a key-only tag, use an empty string as the value. If configured with a provider `default_tags` configuration block present, tags with matching keys will overwrite those defined at the provider-level.
-=======
 * `health_check_path` - (Optional) Health check path of the load balancer. Default value `/`.
 * `ip_address_type` - (Optional) IP address type of the load balancer. Valid values: `dualstack`, `ipv4`. Default value `dualstack`.
+* `region` - (Optional) Region where this resource will be [managed](https://docs.aws.amazon.com/general/latest/gr/rande.html#regional-endpoints). Defaults to the Region set in the [provider configuration](https://registry.terraform.io/providers/hashicorp/aws/latest/docs#aws-configuration-reference).
 * `tags` - (Optional) Map of tags to assign to the resource. To create a key-only tag, use an empty string as the value. If configured with a provider `default_tags` configuration block present, tags with matching keys will overwrite those defined at the provider-level.
->>>>>>> f7a3b98d
 
 ## Attribute Reference
 
