---
subcategory: "IoT Core"
layout: "aws"
page_title: "AWS: aws_iot_domain_configuration"
description: |-
    Creates and manages an AWS IoT domain configuration.
---

# Resource: aws_iot_domain_configuration

Creates and manages an AWS IoT domain configuration.

## Example Usage

```terraform
resource "aws_iot_domain_configuration" "iot" {
  name         = "iot-"
  domain_name  = "iot.example.com"
  service_type = "DATA"

  server_certificate_arns = [
    aws_acm_certificate.cert.arn
  ]
}
```

## Argument Reference

This resource supports the following arguments:

<<<<<<< HEAD
=======
* `application_protocol` - (Optional) An enumerated string that speciﬁes the application-layer protocol. Valid values are `SECURE_MQTT`, `MQTT_WSS`, `HTTPS` or `DEFAULT`.
* `authentication_type` - (Optional) An enumerated string that speciﬁes the authentication type. Valid values are `CUSTOM_AUTH_X509`, `CUSTOM_AUTH`, `AWS_X509`, `AWS_SIGV4` or `DEFAULT`.
>>>>>>> 84ed2ea3
* `authorizer_config` - (Optional) An object that specifies the authorization service for a domain. See the [`authorizer_config` Block](#authorizer_config-block) below for details.
* `domain_name` - (Optional) Fully-qualified domain name.
* `name` - (Required) The name of the domain configuration. This value must be unique to a region.
* `server_certificate_arns` - (Optional) The ARNs of the certificates that IoT passes to the device during the TLS handshake. Currently you can specify only one certificate ARN. This value is not required for Amazon Web Services-managed domains. When using a custom `domain_name`, the cert must include it.
* `service_type` - (Optional) The type of service delivered by the endpoint. Note: Amazon Web Services IoT Core currently supports only the `DATA` service type.
* `status` - (Optional) The status to which the domain configuration should be set. Valid values are `ENABLED` and `DISABLED`.
* `tags` - (Optional) Map of tags to assign to this resource. If configured with a provider [`default_tags` configuration block](https://www.terraform.io/docs/providers/aws/index.html#default_tags-configuration-block) present, tags with matching keys will overwrite those defined at the provider-level.
* `tls_config` - (Optional) An object that specifies the TLS configuration for a domain. See the [`tls_config` Block](#tls_config-block) below for details.
* `validation_certificate_arn` - (Optional) The certificate used to validate the server certificate and prove domain name ownership. This certificate must be signed by a public certificate authority. This value is not required for Amazon Web Services-managed domains.

### `authorizer_config` Block

The `authorizer_config` configuration block supports the following arguments:

* `allow_authorizer_override` - (Optional) A Boolean that specifies whether the domain configuration's authorization service can be overridden.
* `default_authorizer_name` - (Optional) The name of the authorization service for a domain configuration.

### `tls_config` Block

The `tls_config` configuration block supports the following arguments:

* `security_policy` - (Optional) The security policy for a domain configuration.

## Attribute Reference

This resource exports the following attributes in addition to the arguments above:

* `arn` - The ARN of the domain configuration.
* `domain_type` - The type of the domain.
* `id` - The name of the created domain configuration.
* `tags_all` - A map of tags assigned to the resource, including those inherited from the provider [`default_tags` configuration block](https://www.terraform.io/docs/providers/aws/index.html#default_tags-configuration-block).

## Import

In Terraform v1.5.0 and later, use an [`import` block](https://developer.hashicorp.com/terraform/language/import) to import IOT domain configurations using the name. For example:

```terraform
import {
  to = aws_iot_domain_configuration.example
  id = "example"
}
```

Using `terraform import`, import domain configurations using the name. For example:

```console
% terraform import aws_iot_domain_configuration.example example
```<|MERGE_RESOLUTION|>--- conflicted
+++ resolved
@@ -28,11 +28,8 @@
 
 This resource supports the following arguments:
 
-<<<<<<< HEAD
-=======
 * `application_protocol` - (Optional) An enumerated string that speciﬁes the application-layer protocol. Valid values are `SECURE_MQTT`, `MQTT_WSS`, `HTTPS` or `DEFAULT`.
 * `authentication_type` - (Optional) An enumerated string that speciﬁes the authentication type. Valid values are `CUSTOM_AUTH_X509`, `CUSTOM_AUTH`, `AWS_X509`, `AWS_SIGV4` or `DEFAULT`.
->>>>>>> 84ed2ea3
 * `authorizer_config` - (Optional) An object that specifies the authorization service for a domain. See the [`authorizer_config` Block](#authorizer_config-block) below for details.
 * `domain_name` - (Optional) Fully-qualified domain name.
 * `name` - (Required) The name of the domain configuration. This value must be unique to a region.
