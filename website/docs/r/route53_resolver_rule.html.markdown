---
subcategory: "Route 53 Resolver"
layout: "aws"
page_title: "AWS: aws_route53_resolver_rule"
description: |-
  Provides a Route53 Resolver rule.
---

# Resource: aws_route53_resolver_rule

Provides a Route53 Resolver rule.

## Example Usage

### System rule

```terraform
resource "aws_route53_resolver_rule" "sys" {
  domain_name = "subdomain.example.com"
  rule_type   = "SYSTEM"
}
```

### Forward rule

```terraform
resource "aws_route53_resolver_rule" "fwd" {
  domain_name          = "example.com"
  name                 = "example"
  rule_type            = "FORWARD"
  resolver_endpoint_id = aws_route53_resolver_endpoint.foo.id

  target_ip {
    ip = "123.45.67.89"
  }

  tags = {
    Environment = "Prod"
  }
}
```

### IPv6 Forward rule

```terraform
resource "aws_route53_resolver_rule" "fwd" {
  domain_name          = "example.com"
  name                 = "example"
  rule_type            = "FORWARD"
  resolver_endpoint_id = aws_route53_resolver_endpoint.foo.id

  target_ip {
    ipv6 = "2600:1f18:1686:2000:4e60:6e3e:258:da36"
  }

  tags = {
    Environment = "Prod"
  }
}
```

## Argument Reference

This resource supports the following arguments:

* `domain_name` - (Required) DNS queries for this domain name are forwarded to the IP addresses that are specified using `target_ip`.
* `rule_type` - (Required) The rule type. Valid values are `FORWARD`, `SYSTEM` and `RECURSIVE`.
* `name` - (Optional) A friendly name that lets you easily find a rule in the Resolver dashboard in the Route 53 console.
* `resolver_endpoint_id` (Optional) The ID of the outbound resolver endpoint that you want to use to route DNS queries to the IP addresses that you specify using `target_ip`.
This argument should only be specified for `FORWARD` type rules.
* `target_ip` - (Optional) Configuration block(s) indicating the IPs that you want Resolver to forward DNS queries to (documented below).
This argument should only be specified for `FORWARD` type rules.
* `tags` - (Optional) A map of tags to assign to the resource. If configured with a provider [`default_tags` configuration block](https://registry.terraform.io/providers/hashicorp/aws/latest/docs#default_tags-configuration-block) present, tags with matching keys will overwrite those defined at the provider-level.

The `target_ip` object supports the following:

<<<<<<< HEAD
* `ip` - (Optional) One IPv4 address that you want to forward DNS queries to.
* `ipv6` - (Optional) One IPv6 address that you want to forward DNS queries to.
* `port` - (Optional) The port at `ip` that you want to forward DNS queries to. Default value is `53`.
=======
* `ip` - (Required) One IP address that you want to forward DNS queries to. You can specify only IPv4 addresses.
* `port` - (Optional) The port at `ip` that you want to forward DNS queries to. Default value is `53`.
* `protocol` - (Optional) The protocol for the resolver endpoint. Valid values can be found in the [AWS documentation](https://docs.aws.amazon.com/Route53/latest/APIReference/API_route53resolver_TargetAddress.html). Default value is `Do53`.
>>>>>>> e1ea096b

## Attribute Reference

This resource exports the following attributes in addition to the arguments above:

* `id` - The ID of the resolver rule.
* `arn` - The ARN (Amazon Resource Name) for the resolver rule.
* `owner_id` - When a rule is shared with another AWS account, the account ID of the account that the rule is shared with.
* `share_status` - Whether the rules is shared and, if so, whether the current account is sharing the rule with another account, or another account is sharing the rule with the current account.
Values are `NOT_SHARED`, `SHARED_BY_ME` or `SHARED_WITH_ME`
* `tags_all` - A map of tags assigned to the resource, including those inherited from the provider [`default_tags` configuration block](https://registry.terraform.io/providers/hashicorp/aws/latest/docs#default_tags-configuration-block).

## Import

In Terraform v1.5.0 and later, use an [`import` block](https://developer.hashicorp.com/terraform/language/import) to import Route53 Resolver rules using the `id`. For example:

```terraform
import {
  to = aws_route53_resolver_rule.sys
  id = "rslvr-rr-0123456789abcdef0"
}
```

Using `terraform import`, import Route53 Resolver rules using the `id`. For example:

```console
% terraform import aws_route53_resolver_rule.sys rslvr-rr-0123456789abcdef0
```<|MERGE_RESOLUTION|>--- conflicted
+++ resolved
@@ -74,15 +74,10 @@
 
 The `target_ip` object supports the following:
 
-<<<<<<< HEAD
-* `ip` - (Optional) One IPv4 address that you want to forward DNS queries to.
+* `ip` - (Required) One IP address that you want to forward DNS queries to. You can specify only IPv4 addresses.
 * `ipv6` - (Optional) One IPv6 address that you want to forward DNS queries to.
 * `port` - (Optional) The port at `ip` that you want to forward DNS queries to. Default value is `53`.
-=======
-* `ip` - (Required) One IP address that you want to forward DNS queries to. You can specify only IPv4 addresses.
-* `port` - (Optional) The port at `ip` that you want to forward DNS queries to. Default value is `53`.
 * `protocol` - (Optional) The protocol for the resolver endpoint. Valid values can be found in the [AWS documentation](https://docs.aws.amazon.com/Route53/latest/APIReference/API_route53resolver_TargetAddress.html). Default value is `Do53`.
->>>>>>> e1ea096b
 
 ## Attribute Reference
 
