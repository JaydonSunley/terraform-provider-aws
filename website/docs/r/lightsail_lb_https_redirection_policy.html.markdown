--- conflicted
+++ resolved
@@ -45,14 +45,12 @@
 
 The following arguments are required:
 
-<<<<<<< HEAD
-* `region` - (Optional) Region where this resource will be [managed](https://docs.aws.amazon.com/general/latest/gr/rande.html#regional-endpoints). Defaults to the Region set in the [provider configuration](https://registry.terraform.io/providers/hashicorp/aws/latest/docs#aws-configuration-reference).
-* `lb_name` - (Required) The name of the load balancer to which you want to enable http to https redirection.
-* `enabled` - (Required) - The Https Redirection state of the load balancer. `true` to activate http to https redirection or `false` to deactivate http to https redirection.
-=======
 * `enabled` - (Required) Whether to enable HTTP to HTTPS redirection. `true` to activate HTTP to HTTPS redirection or `false` to deactivate HTTP to HTTPS redirection.
 * `lb_name` - (Required) Name of the load balancer to which you want to enable HTTP to HTTPS redirection.
->>>>>>> f7a3b98d
+
+The following arguments are optional:
+
+* `region` - (Optional) Region where this resource will be [managed](https://docs.aws.amazon.com/general/latest/gr/rande.html#regional-endpoints). Defaults to the Region set in the [provider configuration](https://registry.terraform.io/providers/hashicorp/aws/latest/docs#aws-configuration-reference).
 
 ## Attribute Reference
 
