--- conflicted
+++ resolved
@@ -179,19 +179,13 @@
 			{{- end }}
 			testAccPreCheck(t)
 		},
-<<<<<<< HEAD
+		{{- if .AWSGoSDKV2 }}
+		ErrorCheck:               acctest.ErrorCheck(t, names.{{ .Service }}EndpointID),
+		{{- else }}
 		ErrorCheck:               acctest.ErrorCheck(t, {{ .ServicePackage }}.EndpointsID),
+		{{- end }}
 		ProtoV5ProviderFactories: acctest.ProtoV5ProviderFactories,
 		CheckDestroy:             testAccCheck{{ .Resource }}Destroy,
-=======
-		{{- if .AWSGoSDKV2 }}
-		ErrorCheck:        acctest.ErrorCheck(t, names.{{ .Service }}EndpointID),
-		{{- else }}
-		ErrorCheck:        acctest.ErrorCheck(t, {{ .ServicePackage }}.EndpointsID),
-		{{- end }}
-		ProviderFactories: acctest.ProviderFactories,
-		CheckDestroy:      testAccCheck{{ .Resource }}Destroy,
->>>>>>> 507bdd37
 		Steps: []resource.TestStep{
 			{
 				Config: testAcc{{ .Resource }}Config_basic(rName),
@@ -237,19 +231,13 @@
 			{{- end }}
 			testAccPreCheck(t)
 		},
-<<<<<<< HEAD
+		{{- if .AWSGoSDKV2 }}
+		ErrorCheck:               acctest.ErrorCheck(t, names.{{ .Service }}EndpointID),
+		{{- else }}
 		ErrorCheck:               acctest.ErrorCheck(t, {{ .ServicePackage }}.EndpointsID),
+		{{- end }}
 		ProtoV5ProviderFactories: acctest.ProtoV5ProviderFactories,
 		CheckDestroy:             testAccCheck{{ .Resource }}Destroy,
-=======
-		{{- if .AWSGoSDKV2 }}
-		ErrorCheck:        acctest.ErrorCheck(t, names.{{ .Service }}EndpointID),
-		{{- else }}
-		ErrorCheck:        acctest.ErrorCheck(t, {{ .ServicePackage }}.EndpointsID),
-		{{- end }}
-		ProviderFactories: acctest.ProviderFactories,
-		CheckDestroy:      testAccCheck{{ .Resource }}Destroy,
->>>>>>> 507bdd37
 		Steps: []resource.TestStep{
 			{
 				Config: testAcc{{ .Resource }}Config_basic(rName, testAcc{{ .Resource }}VersionNewer),
