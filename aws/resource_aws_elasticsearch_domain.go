package aws

import (
	"fmt"
	"log"
	"regexp"
	"strings"
	"time"

	"github.com/aws/aws-sdk-go/aws"
	"github.com/aws/aws-sdk-go/aws/awserr"
	elasticsearch "github.com/aws/aws-sdk-go/service/elasticsearchservice"
	"github.com/aws/aws-sdk-go/service/iam"
	"github.com/hashicorp/errwrap"
	"github.com/hashicorp/terraform/helper/resource"
	"github.com/hashicorp/terraform/helper/schema"
	"github.com/hashicorp/terraform/helper/structure"
	"github.com/hashicorp/terraform/helper/validation"
)

func resourceAwsElasticSearchDomain() *schema.Resource {
	return &schema.Resource{
		Create: resourceAwsElasticSearchDomainCreate,
		Read:   resourceAwsElasticSearchDomainRead,
		Update: resourceAwsElasticSearchDomainUpdate,
		Delete: resourceAwsElasticSearchDomainDelete,
		Importer: &schema.ResourceImporter{
			State: resourceAwsElasticSearchDomainImport,
		},

		Schema: map[string]*schema.Schema{
			"access_policies": {
				Type:             schema.TypeString,
				Optional:         true,
				Computed:         true,
				ValidateFunc:     validateJsonString,
				DiffSuppressFunc: suppressEquivalentAwsPolicyDiffs,
			},
			"advanced_options": {
				Type:     schema.TypeMap,
				Optional: true,
				Computed: true,
			},
			"domain_name": {
				Type:     schema.TypeString,
				Required: true,
				ForceNew: true,
				ValidateFunc: func(v interface{}, k string) (ws []string, errors []error) {
					value := v.(string)
					if !regexp.MustCompile(`^[a-z][0-9a-z\-]{2,27}$`).MatchString(value) {
						errors = append(errors, fmt.Errorf(
							"%q must start with a lowercase alphabet and be at least 3 and no more than 28 characters long. Valid characters are a-z (lowercase letters), 0-9, and - (hyphen).", k))
					}
					return
				},
			},
			"arn": {
				Type:     schema.TypeString,
				Computed: true,
			},
			"domain_id": {
				Type:     schema.TypeString,
				Computed: true,
			},
			"endpoint": {
				Type:     schema.TypeString,
				Computed: true,
			},
			"kibana_endpoint": {
				Type:     schema.TypeString,
				Computed: true,
			},
			"ebs_options": {
				Type:     schema.TypeList,
				Optional: true,
				Computed: true,
				Elem: &schema.Resource{
					Schema: map[string]*schema.Schema{
						"ebs_enabled": {
							Type:     schema.TypeBool,
							Required: true,
						},
						"iops": {
							Type:     schema.TypeInt,
							Optional: true,
						},
						"volume_size": {
							Type:     schema.TypeInt,
							Optional: true,
						},
						"volume_type": {
							Type:     schema.TypeString,
							Optional: true,
							Computed: true,
						},
					},
				},
			},
			"encrypt_at_rest": {
				Type:     schema.TypeList,
				Optional: true,
				Computed: true,
				MaxItems: 1,
				Elem: &schema.Resource{
					Schema: map[string]*schema.Schema{
						"enabled": {
							Type:     schema.TypeBool,
							Required: true,
							ForceNew: true,
						},
						"kms_key_id": {
							Type:             schema.TypeString,
							Optional:         true,
							Computed:         true,
							ForceNew:         true,
							DiffSuppressFunc: suppressEquivalentKmsKeyIds,
						},
					},
				},
			},
			"cluster_config": {
				Type:     schema.TypeList,
				Optional: true,
				Computed: true,
				Elem: &schema.Resource{
					Schema: map[string]*schema.Schema{
						"dedicated_master_count": {
							Type:             schema.TypeInt,
							Optional:         true,
							DiffSuppressFunc: isDedicatedMasterDisabled,
						},
						"dedicated_master_enabled": {
							Type:     schema.TypeBool,
							Optional: true,
							Default:  false,
						},
						"dedicated_master_type": {
							Type:             schema.TypeString,
							Optional:         true,
							DiffSuppressFunc: isDedicatedMasterDisabled,
						},
						"instance_count": {
							Type:     schema.TypeInt,
							Optional: true,
							Default:  1,
						},
						"instance_type": {
							Type:     schema.TypeString,
							Optional: true,
							Default:  "m3.medium.elasticsearch",
						},
						"zone_awareness_enabled": {
							Type:     schema.TypeBool,
							Optional: true,
						},
					},
				},
			},
			"snapshot_options": {
				Type:     schema.TypeList,
				Optional: true,
				Elem: &schema.Resource{
					Schema: map[string]*schema.Schema{
						"automated_snapshot_start_hour": {
							Type:     schema.TypeInt,
							Required: true,
						},
					},
				},
			},
			"vpc_options": {
				Type:     schema.TypeList,
				Optional: true,
				ForceNew: true,
				MaxItems: 1,
				Elem: &schema.Resource{
					Schema: map[string]*schema.Schema{
						"availability_zones": {
							Type:     schema.TypeSet,
							Computed: true,
							Elem:     &schema.Schema{Type: schema.TypeString},
							Set:      schema.HashString,
						},
						"security_group_ids": {
							Type:     schema.TypeSet,
							Optional: true,
							Elem:     &schema.Schema{Type: schema.TypeString},
							Set:      schema.HashString,
						},
						"subnet_ids": {
							Type:     schema.TypeSet,
							Optional: true,
							Elem:     &schema.Schema{Type: schema.TypeString},
							Set:      schema.HashString,
						},
						"vpc_id": {
							Type:     schema.TypeString,
							Computed: true,
						},
					},
				},
			},
			"log_publishing_options": {
				Type:     schema.TypeSet,
				Optional: true,
				Elem: &schema.Resource{
					Schema: map[string]*schema.Schema{
						"log_type": {
							Type:     schema.TypeString,
							Required: true,
							ValidateFunc: validation.StringInSlice([]string{
								elasticsearch.LogTypeIndexSlowLogs,
								elasticsearch.LogTypeSearchSlowLogs,
							}, false),
						},
						"cloudwatch_log_group_arn": {
							Type:     schema.TypeString,
							Required: true,
						},
						"enabled": {
							Type:     schema.TypeBool,
							Optional: true,
							Default:  true,
						},
					},
				},
			},
			"elasticsearch_version": {
				Type:     schema.TypeString,
				Optional: true,
				Default:  "1.5",
				ForceNew: true,
			},
			"cognito_options": {
				Type:             schema.TypeList,
				Optional:         true,
				ForceNew:         false,
				MaxItems:         1,
				DiffSuppressFunc: esCognitoOptionsDiffSuppress,
				Elem: &schema.Resource{
					Schema: map[string]*schema.Schema{
						"enabled": {
							Type:     schema.TypeBool,
							Optional: true,
							Default:  false,
						},
						"user_pool_id": {
							Type:     schema.TypeString,
							Required: true,
						},
						"identity_pool_id": {
							Type:     schema.TypeString,
							Required: true,
						},
						"role_arn": {
							Type:     schema.TypeString,
							Required: true,
						},
					},
				},
			},

			"tags": tagsSchema(),
		},
	}
}

func resourceAwsElasticSearchDomainImport(
	d *schema.ResourceData, meta interface{}) ([]*schema.ResourceData, error) {
	d.Set("domain_name", d.Id())
	return []*schema.ResourceData{d}, nil
}

// This would be created automatically if the domain is created via Console
// see http://docs.aws.amazon.com/elasticsearch-service/latest/developerguide/es-vpc.html#es-enabling-slr
func createAwsElasticsearchIAMServiceRoleIfMissing(meta interface{}) error {
	serviceRoleName := "AWSServiceRoleForAmazonElasticsearchService"
	serviceName := "es.amazonaws.com"

	conn := meta.(*AWSClient).iamconn

	getRequest := &iam.GetRoleInput{
		RoleName: aws.String(serviceRoleName),
	}
	_, err := conn.GetRole(getRequest)
	if err != nil {
		if isAWSErr(err, iam.ErrCodeNoSuchEntityException, "Role not found") {
			createRequest := &iam.CreateServiceLinkedRoleInput{
				AWSServiceName: aws.String(serviceName),
			}
			_, err := conn.CreateServiceLinkedRole(createRequest)
			if err != nil {
				if isAWSErr(err, iam.ErrCodeInvalidInputException, "has been taken in this account") {
					return nil
				}
				return fmt.Errorf("Error creating IAM Service-Linked Role %s: %s", serviceRoleName, err)
			}
			return nil
		}
		return fmt.Errorf("Error reading IAM Role %s: %s", serviceRoleName, err)
	}
	return nil
}

func resourceAwsElasticSearchDomainCreate(d *schema.ResourceData, meta interface{}) error {
	conn := meta.(*AWSClient).esconn

	// The API doesn't check for duplicate names
	// so w/out this check Create would act as upsert
	// and might cause duplicate domain to appear in state
	resp, err := conn.DescribeElasticsearchDomain(&elasticsearch.DescribeElasticsearchDomainInput{
		DomainName: aws.String(d.Get("domain_name").(string)),
	})
	if err == nil {
		return fmt.Errorf("ElasticSearch domain %q already exists", *resp.DomainStatus.DomainName)
	}

	input := elasticsearch.CreateElasticsearchDomainInput{
		DomainName:           aws.String(d.Get("domain_name").(string)),
		ElasticsearchVersion: aws.String(d.Get("elasticsearch_version").(string)),
	}

	if v, ok := d.GetOk("access_policies"); ok {
		input.AccessPolicies = aws.String(v.(string))
	}

	if v, ok := d.GetOk("advanced_options"); ok {
		input.AdvancedOptions = stringMapToPointers(v.(map[string]interface{}))
	}

	if v, ok := d.GetOk("ebs_options"); ok {
		options := v.([]interface{})

		if len(options) > 1 {
			return fmt.Errorf("Only a single ebs_options block is expected")
		} else if len(options) == 1 {
			if options[0] == nil {
				return fmt.Errorf("At least one field is expected inside ebs_options")
			}

			s := options[0].(map[string]interface{})
			input.EBSOptions = expandESEBSOptions(s)
		}
	}

	if v, ok := d.GetOk("encrypt_at_rest"); ok {
		options := v.([]interface{})
		if options[0] == nil {
			return fmt.Errorf("At least one field is expected inside encrypt_at_rest")
		}

		s := options[0].(map[string]interface{})
		input.EncryptionAtRestOptions = expandESEncryptAtRestOptions(s)
	}

	if v, ok := d.GetOk("cluster_config"); ok {
		config := v.([]interface{})

		if len(config) > 1 {
			return fmt.Errorf("Only a single cluster_config block is expected")
		} else if len(config) == 1 {
			if config[0] == nil {
				return fmt.Errorf("At least one field is expected inside cluster_config")
			}
			m := config[0].(map[string]interface{})
			input.ElasticsearchClusterConfig = expandESClusterConfig(m)
		}
	}

	if v, ok := d.GetOk("snapshot_options"); ok {
		options := v.([]interface{})

		if len(options) > 1 {
			return fmt.Errorf("Only a single snapshot_options block is expected")
		} else if len(options) == 1 {
			if options[0] == nil {
				return fmt.Errorf("At least one field is expected inside snapshot_options")
			}

			o := options[0].(map[string]interface{})

			snapshotOptions := elasticsearch.SnapshotOptions{
				AutomatedSnapshotStartHour: aws.Int64(int64(o["automated_snapshot_start_hour"].(int))),
			}

			input.SnapshotOptions = &snapshotOptions
		}
	}

	if v, ok := d.GetOk("vpc_options"); ok {
		err = createAwsElasticsearchIAMServiceRoleIfMissing(meta)
		if err != nil {
			return err
		}

		options := v.([]interface{})
		if options[0] == nil {
			return fmt.Errorf("At least one field is expected inside vpc_options")
		}

		s := options[0].(map[string]interface{})
		input.VPCOptions = expandESVPCOptions(s)
	}

	if v, ok := d.GetOk("log_publishing_options"); ok {
		input.LogPublishingOptions = make(map[string]*elasticsearch.LogPublishingOption)
		options := v.(*schema.Set).List()
		for _, vv := range options {
			lo := vv.(map[string]interface{})
			input.LogPublishingOptions[lo["log_type"].(string)] = &elasticsearch.LogPublishingOption{
				CloudWatchLogsLogGroupArn: aws.String(lo["cloudwatch_log_group_arn"].(string)),
				Enabled:                   aws.Bool(lo["enabled"].(bool)),
			}
		}
	}

	if v, ok := d.GetOk("cognito_options"); ok {
		input.CognitoOptions = expandESCognitoOptions(v.([]interface{}))
	}

	log.Printf("[DEBUG] Creating ElasticSearch domain: %s", input)

	// IAM Roles can take some time to propagate if set in AccessPolicies and created in the same terraform
	var out *elasticsearch.CreateElasticsearchDomainOutput
	err = resource.Retry(30*time.Second, func() *resource.RetryError {
		var err error
		out, err = conn.CreateElasticsearchDomain(&input)
		if err != nil {
			if isAWSErr(err, "InvalidTypeException", "Error setting policy") {
				log.Printf("[DEBUG] Retrying creation of ElasticSearch domain %s", *input.DomainName)
				return resource.RetryableError(err)
			}
			if isAWSErr(err, "ValidationException", "enable a service-linked role to give Amazon ES permissions") {
				return resource.RetryableError(err)
			}
			if isAWSErr(err, "ValidationException", "Domain is still being deleted") {
				return resource.RetryableError(err)
			}
			if isAWSErr(err, "ValidationException", "Amazon Elasticsearch must be allowed to use the passed role") {
				return resource.RetryableError(err)
			}
			if isAWSErr(err, "ValidationException", "The passed role has not propagated yet") {
				return resource.RetryableError(err)
			}

			return resource.NonRetryableError(err)
		}
		return nil
	})

	if err != nil {
		return err
	}

	d.SetId(*out.DomainStatus.ARN)

	// Whilst the domain is being created, we can initialise the tags.
	// This should mean that if the creation fails (eg because your token expired
	// whilst the operation is being performed), we still get the required tags on
	// the resources.
	tags := tagsFromMapElasticsearchService(d.Get("tags").(map[string]interface{}))

	if err := setTagsElasticsearchService(conn, d, *out.DomainStatus.ARN); err != nil {
		return err
	}

	d.Set("tags", tagsToMapElasticsearchService(tags))
	d.SetPartial("tags")

	log.Printf("[DEBUG] Waiting for ElasticSearch domain %q to be created", d.Id())
	err = waitForElasticSearchDomainCreation(conn, d.Get("domain_name").(string), d.Id())
	if err != nil {
		return err
	}
	d.Partial(false)

	log.Printf("[DEBUG] ElasticSearch domain %q created", d.Id())

	return resourceAwsElasticSearchDomainRead(d, meta)
}

func waitForElasticSearchDomainCreation(conn *elasticsearch.ElasticsearchService, domainName, arn string) error {
	return resource.Retry(60*time.Minute, func() *resource.RetryError {
		out, err := conn.DescribeElasticsearchDomain(&elasticsearch.DescribeElasticsearchDomainInput{
			DomainName: aws.String(domainName),
		})
		if err != nil {
			return resource.NonRetryableError(err)
		}

		if !*out.DomainStatus.Processing && (out.DomainStatus.Endpoint != nil || out.DomainStatus.Endpoints != nil) {
			return nil
		}

		return resource.RetryableError(
			fmt.Errorf("%q: Timeout while waiting for the domain to be created", arn))
	})
}

func resourceAwsElasticSearchDomainRead(d *schema.ResourceData, meta interface{}) error {
	conn := meta.(*AWSClient).esconn

	out, err := conn.DescribeElasticsearchDomain(&elasticsearch.DescribeElasticsearchDomainInput{
		DomainName: aws.String(d.Get("domain_name").(string)),
	})
	if err != nil {
		if ec2err, ok := err.(awserr.Error); ok && ec2err.Code() == "ResourceNotFoundException" {
			log.Printf("[INFO] ElasticSearch Domain %q not found", d.Get("domain_name").(string))
			d.SetId("")
			return nil
		}
		return err
	}

	log.Printf("[DEBUG] Received ElasticSearch domain: %s", out)

	ds := out.DomainStatus

	if ds.AccessPolicies != nil && *ds.AccessPolicies != "" {
		policies, err := structure.NormalizeJsonString(*ds.AccessPolicies)
		if err != nil {
			return errwrap.Wrapf("access policies contain an invalid JSON: {{err}}", err)
		}
		d.Set("access_policies", policies)
	}
	err = d.Set("advanced_options", pointersMapToStringList(ds.AdvancedOptions))
	if err != nil {
		return err
	}
	d.SetId(*ds.ARN)
	d.Set("domain_id", ds.DomainId)
	d.Set("domain_name", ds.DomainName)
	d.Set("elasticsearch_version", ds.ElasticsearchVersion)

	err = d.Set("ebs_options", flattenESEBSOptions(ds.EBSOptions))
	if err != nil {
		return err
	}
	err = d.Set("encrypt_at_rest", flattenESEncryptAtRestOptions(ds.EncryptionAtRestOptions))
	if err != nil {
		return err
	}
	err = d.Set("cluster_config", flattenESClusterConfig(ds.ElasticsearchClusterConfig))
	if err != nil {
		return err
	}
	err = d.Set("cognito_options", flattenESCognitoOptions(ds.CognitoOptions))
	if err != nil {
		return err
	}
	if ds.SnapshotOptions != nil {
		d.Set("snapshot_options", map[string]interface{}{
			"automated_snapshot_start_hour": *ds.SnapshotOptions.AutomatedSnapshotStartHour,
		})
	}
	if ds.VPCOptions != nil {
		err = d.Set("vpc_options", flattenESVPCDerivedInfo(ds.VPCOptions))
		if err != nil {
			return err
		}
		endpoints := pointersMapToStringList(ds.Endpoints)
		err = d.Set("endpoint", endpoints["vpc"])
		if err != nil {
			return err
		}
		d.Set("kibana_endpoint", getKibanaEndpoint(d))
		if ds.Endpoint != nil {
			return fmt.Errorf("%q: Elasticsearch domain in VPC expected to have null Endpoint value", d.Id())
		}
	} else {
		if ds.Endpoint != nil {
			d.Set("endpoint", *ds.Endpoint)
			d.Set("kibana_endpoint", getKibanaEndpoint(d))
		}
		if ds.Endpoints != nil {
			return fmt.Errorf("%q: Elasticsearch domain not in VPC expected to have null Endpoints value", d.Id())
		}
	}

	if ds.LogPublishingOptions != nil {
		m := make([]map[string]interface{}, 0)
		for k, val := range ds.LogPublishingOptions {
			mm := map[string]interface{}{}
			mm["log_type"] = k
			if val.CloudWatchLogsLogGroupArn != nil {
				mm["cloudwatch_log_group_arn"] = *val.CloudWatchLogsLogGroupArn
			}
			mm["enabled"] = *val.Enabled
			m = append(m, mm)
		}
		d.Set("log_publishing_options", m)
	}

	d.Set("arn", ds.ARN)

	listOut, err := conn.ListTags(&elasticsearch.ListTagsInput{
		ARN: ds.ARN,
	})

	if err != nil {
		return err
	}
	var est []*elasticsearch.Tag
	if len(listOut.TagList) > 0 {
		est = listOut.TagList
	}

	d.Set("tags", tagsToMapElasticsearchService(est))

	return nil
}

func resourceAwsElasticSearchDomainUpdate(d *schema.ResourceData, meta interface{}) error {
	conn := meta.(*AWSClient).esconn

	d.Partial(true)

	if err := setTagsElasticsearchService(conn, d, d.Id()); err != nil {
		return err
	}

	d.SetPartial("tags")

	input := elasticsearch.UpdateElasticsearchDomainConfigInput{
		DomainName: aws.String(d.Get("domain_name").(string)),
	}

	if d.HasChange("access_policies") {
		input.AccessPolicies = aws.String(d.Get("access_policies").(string))
	}

	if d.HasChange("advanced_options") {
		input.AdvancedOptions = stringMapToPointers(d.Get("advanced_options").(map[string]interface{}))
	}

	if d.HasChange("ebs_options") || d.HasChange("cluster_config") {
		options := d.Get("ebs_options").([]interface{})

		if len(options) > 1 {
			return fmt.Errorf("Only a single ebs_options block is expected")
		} else if len(options) == 1 {
			s := options[0].(map[string]interface{})
			input.EBSOptions = expandESEBSOptions(s)
		}

		if d.HasChange("cluster_config") {
			config := d.Get("cluster_config").([]interface{})

			if len(config) > 1 {
				return fmt.Errorf("Only a single cluster_config block is expected")
			} else if len(config) == 1 {
				m := config[0].(map[string]interface{})
				input.ElasticsearchClusterConfig = expandESClusterConfig(m)
			}
		}

	}

	if d.HasChange("snapshot_options") {
		options := d.Get("snapshot_options").([]interface{})

		if len(options) > 1 {
			return fmt.Errorf("Only a single snapshot_options block is expected")
		} else if len(options) == 1 {
			o := options[0].(map[string]interface{})

			snapshotOptions := elasticsearch.SnapshotOptions{
				AutomatedSnapshotStartHour: aws.Int64(int64(o["automated_snapshot_start_hour"].(int))),
			}

			input.SnapshotOptions = &snapshotOptions
		}
	}

	if d.HasChange("vpc_options") {
		options := d.Get("vpc_options").([]interface{})
		s := options[0].(map[string]interface{})
		input.VPCOptions = expandESVPCOptions(s)
	}

	if d.HasChange("cognito_options") {
		options := d.Get("cognito_options").([]interface{})
		input.CognitoOptions = expandESCognitoOptions(options)
	}

	if d.HasChange("log_publishing_options") {
		input.LogPublishingOptions = make(map[string]*elasticsearch.LogPublishingOption)
		options := d.Get("log_publishing_options").(*schema.Set).List()
		for _, vv := range options {
			lo := vv.(map[string]interface{})
			input.LogPublishingOptions[lo["log_type"].(string)] = &elasticsearch.LogPublishingOption{
				CloudWatchLogsLogGroupArn: aws.String(lo["cloudwatch_log_group_arn"].(string)),
				Enabled:                   aws.Bool(lo["enabled"].(bool)),
			}
		}
	}

	_, err := conn.UpdateElasticsearchDomainConfig(&input)
	if err != nil {
		return err
	}

	err = resource.Retry(60*time.Minute, func() *resource.RetryError {
		out, err := conn.DescribeElasticsearchDomain(&elasticsearch.DescribeElasticsearchDomainInput{
			DomainName: aws.String(d.Get("domain_name").(string)),
		})
		if err != nil {
			return resource.NonRetryableError(err)
		}

		if *out.DomainStatus.Processing == false {
			return nil
		}

		return resource.RetryableError(
			fmt.Errorf("%q: Timeout while waiting for changes to be processed", d.Id()))
	})
	if err != nil {
		return err
	}

	d.Partial(false)

	return resourceAwsElasticSearchDomainRead(d, meta)
}

func resourceAwsElasticSearchDomainDelete(d *schema.ResourceData, meta interface{}) error {
	conn := meta.(*AWSClient).esconn
	domainName := d.Get("domain_name").(string)

	log.Printf("[DEBUG] Deleting ElasticSearch domain: %q", domainName)
	_, err := conn.DeleteElasticsearchDomain(&elasticsearch.DeleteElasticsearchDomainInput{
		DomainName: aws.String(domainName),
	})
	if err != nil {
		if isAWSErr(err, elasticsearch.ErrCodeResourceNotFoundException, "") {
			return nil
		}
		return err
	}

	log.Printf("[DEBUG] Waiting for ElasticSearch domain %q to be deleted", domainName)
	err = resourceAwsElasticSearchDomainDeleteWaiter(domainName, conn)

	return err
}

func resourceAwsElasticSearchDomainDeleteWaiter(domainName string, conn *elasticsearch.ElasticsearchService) error {
	input := &elasticsearch.DescribeElasticsearchDomainInput{
		DomainName: aws.String(domainName),
	}
	err := resource.Retry(90*time.Minute, func() *resource.RetryError {
		out, err := conn.DescribeElasticsearchDomain(input)

		if err != nil {
			if isAWSErr(err, elasticsearch.ErrCodeResourceNotFoundException, "") {
				return nil
			}
			return resource.NonRetryableError(err)
		}

		if out.DomainStatus != nil && !aws.BoolValue(out.DomainStatus.Processing) {
			return nil
		}

		return resource.RetryableError(fmt.Errorf("timeout while waiting for the domain %q to be deleted", domainName))
	})

	return err
}

func suppressEquivalentKmsKeyIds(k, old, new string, d *schema.ResourceData) bool {
	// The Elasticsearch API accepts a short KMS key id but always returns the ARN of the key.
	// The ARN is of the format 'arn:aws:kms:REGION:ACCOUNT_ID:key/KMS_KEY_ID'.
	// These should be treated as equivalent.
	return strings.Contains(old, new)
}

func getKibanaEndpoint(d *schema.ResourceData) string {
	return d.Get("endpoint").(string) + "/_plugin/kibana/"
}

<<<<<<< HEAD
func isDedicatedMasterDisabled(k, old, new string, d *schema.ResourceData) bool {
	v, ok := d.GetOk("cluster_config")
	if ok {
		clusterConfig := v.([]interface{})[0].(map[string]interface{})
		return !clusterConfig["dedicated_master_enabled"].(bool)
=======
func esCognitoOptionsDiffSuppress(k, old, new string, d *schema.ResourceData) bool {
	if old == "1" && new == "0" {
		return true
>>>>>>> 9cd9ffc3
	}
	return false
}<|MERGE_RESOLUTION|>--- conflicted
+++ resolved
@@ -780,17 +780,18 @@
 	return d.Get("endpoint").(string) + "/_plugin/kibana/"
 }
 
-<<<<<<< HEAD
+func esCognitoOptionsDiffSuppress(k, old, new string, d *schema.ResourceData) bool {
+	if old == "1" && new == "0" {
+		return true
+	}
+	return false
+}
+
 func isDedicatedMasterDisabled(k, old, new string, d *schema.ResourceData) bool {
 	v, ok := d.GetOk("cluster_config")
 	if ok {
 		clusterConfig := v.([]interface{})[0].(map[string]interface{})
 		return !clusterConfig["dedicated_master_enabled"].(bool)
-=======
-func esCognitoOptionsDiffSuppress(k, old, new string, d *schema.ResourceData) bool {
-	if old == "1" && new == "0" {
-		return true
->>>>>>> 9cd9ffc3
 	}
 	return false
 }