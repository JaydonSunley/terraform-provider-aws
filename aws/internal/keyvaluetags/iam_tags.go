// +build !generate

package keyvaluetags

import (
	"fmt"

	"github.com/aws/aws-sdk-go/aws"
	"github.com/aws/aws-sdk-go/service/iam"
)

// Custom IAM tag service update functions using the same format as generated code.

// IamRoleUpdateTags updates IAM role tags.
// The identifier is the role name.
func IamRoleUpdateTags(conn *iam.IAM, identifier string, oldTagsMap interface{}, newTagsMap interface{}) error {
	oldTags := New(oldTagsMap)
	newTags := New(newTagsMap)

	if removedTags := oldTags.Removed(newTags); len(removedTags) > 0 {
		input := &iam.UntagRoleInput{
			RoleName: aws.String(identifier),
			TagKeys:  aws.StringSlice(removedTags.Keys()),
		}

		_, err := conn.UntagRole(input)

		if err != nil {
			return fmt.Errorf("error untagging resource (%s): %w", identifier, err)
		}
	}

	if updatedTags := oldTags.Updated(newTags); len(updatedTags) > 0 {
		input := &iam.TagRoleInput{
			RoleName: aws.String(identifier),
			Tags:     updatedTags.IgnoreAws().IamTags(),
		}

		_, err := conn.TagRole(input)

		if err != nil {
			return fmt.Errorf("error tagging resource (%s): %w", identifier, err)
		}
	}

	return nil
}

// IamUserUpdateTags updates IAM user tags.
// The identifier is the user name.
func IamUserUpdateTags(conn *iam.IAM, identifier string, oldTagsMap interface{}, newTagsMap interface{}) error {
	oldTags := New(oldTagsMap)
	newTags := New(newTagsMap)

	if removedTags := oldTags.Removed(newTags); len(removedTags) > 0 {
		input := &iam.UntagUserInput{
			UserName: aws.String(identifier),
			TagKeys:  aws.StringSlice(removedTags.Keys()),
		}

		_, err := conn.UntagUser(input)

		if err != nil {
			return fmt.Errorf("error untagging resource (%s): %w", identifier, err)
		}
	}

	if updatedTags := oldTags.Updated(newTags); len(updatedTags) > 0 {
		input := &iam.TagUserInput{
			UserName: aws.String(identifier),
			Tags:     updatedTags.IgnoreAws().IamTags(),
		}

		_, err := conn.TagUser(input)

		if err != nil {
			return fmt.Errorf("error tagging resource (%s): %w", identifier, err)
		}
	}

	return nil
}

<<<<<<< HEAD
// IamServerCertificateUpdateTags updates IAM Server Certificate tags.
// The identifier is the Server Certificate name.
func IamServerCertificateUpdateTags(conn *iam.IAM, identifier string, oldTagsMap interface{}, newTagsMap interface{}) error {
=======
// IamSAMLProviderUpdateTags updates IAM SAML Provider tags.
// The identifier is the SAML Provider ARN.
func IamSAMLProviderUpdateTags(conn *iam.IAM, identifier string, oldTagsMap interface{}, newTagsMap interface{}) error {
>>>>>>> 5ee95bff
	oldTags := New(oldTagsMap)
	newTags := New(newTagsMap)

	if removedTags := oldTags.Removed(newTags); len(removedTags) > 0 {
<<<<<<< HEAD
		input := &iam.UntagServerCertificateInput{
			ServerCertificateName: aws.String(identifier),
			TagKeys:               aws.StringSlice(removedTags.Keys()),
		}

		_, err := conn.UntagServerCertificate(input)
=======
		input := &iam.UntagSAMLProviderInput{
			SAMLProviderArn: aws.String(identifier),
			TagKeys:         aws.StringSlice(removedTags.Keys()),
		}

		_, err := conn.UntagSAMLProvider(input)
>>>>>>> 5ee95bff

		if err != nil {
			return fmt.Errorf("error untagging resource (%s): %w", identifier, err)
		}
	}

	if updatedTags := oldTags.Updated(newTags); len(updatedTags) > 0 {
<<<<<<< HEAD
		input := &iam.TagServerCertificateInput{
			ServerCertificateName: aws.String(identifier),
			Tags:                  updatedTags.IgnoreAws().IamTags(),
		}

		_, err := conn.TagServerCertificate(input)
=======
		input := &iam.TagSAMLProviderInput{
			SAMLProviderArn: aws.String(identifier),
			Tags:            updatedTags.IgnoreAws().IamTags(),
		}

		_, err := conn.TagSAMLProvider(input)
>>>>>>> 5ee95bff

		if err != nil {
			return fmt.Errorf("error tagging resource (%s): %w", identifier, err)
		}
	}

	return nil
}<|MERGE_RESOLUTION|>--- conflicted
+++ resolved
@@ -81,34 +81,19 @@
 	return nil
 }
 
-<<<<<<< HEAD
-// IamServerCertificateUpdateTags updates IAM Server Certificate tags.
-// The identifier is the Server Certificate name.
-func IamServerCertificateUpdateTags(conn *iam.IAM, identifier string, oldTagsMap interface{}, newTagsMap interface{}) error {
-=======
 // IamSAMLProviderUpdateTags updates IAM SAML Provider tags.
 // The identifier is the SAML Provider ARN.
 func IamSAMLProviderUpdateTags(conn *iam.IAM, identifier string, oldTagsMap interface{}, newTagsMap interface{}) error {
->>>>>>> 5ee95bff
 	oldTags := New(oldTagsMap)
 	newTags := New(newTagsMap)
 
 	if removedTags := oldTags.Removed(newTags); len(removedTags) > 0 {
-<<<<<<< HEAD
-		input := &iam.UntagServerCertificateInput{
-			ServerCertificateName: aws.String(identifier),
-			TagKeys:               aws.StringSlice(removedTags.Keys()),
-		}
-
-		_, err := conn.UntagServerCertificate(input)
-=======
 		input := &iam.UntagSAMLProviderInput{
 			SAMLProviderArn: aws.String(identifier),
 			TagKeys:         aws.StringSlice(removedTags.Keys()),
 		}
 
 		_, err := conn.UntagSAMLProvider(input)
->>>>>>> 5ee95bff
 
 		if err != nil {
 			return fmt.Errorf("error untagging resource (%s): %w", identifier, err)
@@ -116,21 +101,47 @@
 	}
 
 	if updatedTags := oldTags.Updated(newTags); len(updatedTags) > 0 {
-<<<<<<< HEAD
+		input := &iam.TagSAMLProviderInput{
+			SAMLProviderArn: aws.String(identifier),
+			Tags:            updatedTags.IgnoreAws().IamTags(),
+		}
+
+		_, err := conn.TagSAMLProvider(input)
+
+		if err != nil {
+			return fmt.Errorf("error tagging resource (%s): %w", identifier, err)
+		}
+	}
+
+	return nil
+}
+
+// IamServerCertificateUpdateTags updates IAM Server Certificate tags.
+// The identifier is the Server Certificate name.
+func IamServerCertificateUpdateTags(conn *iam.IAM, identifier string, oldTagsMap interface{}, newTagsMap interface{}) error {
+	oldTags := New(oldTagsMap)
+	newTags := New(newTagsMap)
+
+	if removedTags := oldTags.Removed(newTags); len(removedTags) > 0 {
+		input := &iam.UntagServerCertificateInput{
+			ServerCertificateName: aws.String(identifier),
+			TagKeys:               aws.StringSlice(removedTags.Keys()),
+		}
+
+		_, err := conn.UntagServerCertificate(input)
+
+		if err != nil {
+			return fmt.Errorf("error untagging resource (%s): %w", identifier, err)
+		}
+	}
+
+	if updatedTags := oldTags.Updated(newTags); len(updatedTags) > 0 {
 		input := &iam.TagServerCertificateInput{
 			ServerCertificateName: aws.String(identifier),
 			Tags:                  updatedTags.IgnoreAws().IamTags(),
 		}
 
 		_, err := conn.TagServerCertificate(input)
-=======
-		input := &iam.TagSAMLProviderInput{
-			SAMLProviderArn: aws.String(identifier),
-			Tags:            updatedTags.IgnoreAws().IamTags(),
-		}
-
-		_, err := conn.TagSAMLProvider(input)
->>>>>>> 5ee95bff
 
 		if err != nil {
 			return fmt.Errorf("error tagging resource (%s): %w", identifier, err)
